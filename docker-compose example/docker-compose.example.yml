services:
  ## Makes sure that the media cache folder is created with the correct permissions
  photoview-prepare:
    image: kkoval/photoview:master
    hostname: photoview-prepare
    container_name: photoview-prepare
    user: root
    entrypoint: []
    command: /bin/bash -c "sleep 1 && chown -R photoview:photoview /home/photoview/media-cache"
    cap_add:
      - CHOWN
    volumes:
      - "/etc/localtime:/etc/localtime:ro" ## use local time from host
      - "/etc/timezone:/etc/timezone:ro"   ## use timezone from host
      - "${HOST_PHOTOVIEW_LOCATION}/storage:/home/photoview/media-cache"

  photoview:
    image: kkoval/photoview:master
    labels:
      - "com.centurylinklabs.watchtower.enable=true"
    hostname: photoview
    container_name: photoview
    restart: unless-stopped
    stop_grace_period: 10s
    ports:
      - "8000:8080" ## HTTP port (host:container)
    ## This ensures that DB is initialized and ready for connections.
    ## Comment out the entire `depends_on` section if PHOTOVIEW_DATABASE_DRIVER is set to `sqlite` in the .env
    ## Or comment out the `postgres:` and uncomment the `mariadb:` if PHOTOVIEW_DATABASE_DRIVER is set to `mysql`
    depends_on:
      photoview-prepare:
        condition: service_completed_successfully
      postgres:
      #mariadb:
        condition: service_healthy
    ## Security options for some restricted systems
    security_opt:
      - seccomp:unconfined
      - apparmor:unconfined
    environment:
      PHOTOVIEW_DATABASE_DRIVER: ${PHOTOVIEW_DATABASE_DRIVER}
      ## Comment out the next line if PHOTOVIEW_DATABASE_DRIVER is set to `mysql` or `sqlite` in the .env
      PHOTOVIEW_POSTGRES_URL: postgres://${PGSQL_USER}:${PGSQL_PASSWORD}@photoview-pgsql:5432/${PGSQL_DATABASE}?sslmode=${PGSQL_SSL_MODE}
      ## Uncomment the next variable in the case PHOTOVIEW_DATABASE_DRIVER is set to `mysql` in the .env
      # PHOTOVIEW_MYSQL_URL: "${MARIADB_USER}:${MARIADB_PASSWORD}@tcp(photoview-mariadb)/${MARIADB_DATABASE}"
      ## Uncomment the next line if PHOTOVIEW_DATABASE_DRIVER is set to `sqlite` in the .env
      # PHOTOVIEW_SQLITE_PATH: ${PHOTOVIEW_SQLITE_PATH}
      PHOTOVIEW_LISTEN_IP: "0.0.0.0"
      ## Uncomment the next variable and set a different value to change the port photoview uses inside the container.
      ## If you change this, remember to update the port mapping (under the `ports:`) above!
      # PHOTOVIEW_LISTEN_PORT: 8080
      ## Uncomment the next variable and set a different value to set the location of the media cache inside the container.
      ## Make sure that you know why you are doing this.
      ## If you change this, remember to update the corresponding paths in:
      ## - the command of the `photoview-prepare` service
      ## - the `photoview-prepare` service's right side of the storage volume mount (under the `volumes:`)
      ## - the right side of the storage volume mount (under the `volumes:`) below
      # PHOTOVIEW_MEDIA_CACHE: "/home/photoview/media-cache"
      ## Optional: If you are using Samba/CIFS-Share and experience problems with "directory not found"
      ## Enable the following Godebug
      # - GODEBUG=asyncpreemptoff=1
      ## Optional: To enable map related features, you need to create a mapbox token.
      ## A token can be generated for free here https://account.mapbox.com/access-tokens/
      ## It's a good idea to limit the scope of the token to your own domain, to prevent others from using it.
      MAPBOX_TOKEN: ${MAPBOX_TOKEN}
      ## If you want to use it, set the correct value in the .env file.
      ## Support `qsv`, `vaapi`, `nvenc`.
      ## Only `qsv` is verified with `/dev/dri` devices (see below `devices`).
      PHOTOVIEW_VIDEO_HARDWARE_ACCELERATION: ${PHOTOVIEW_VIDEO_HARDWARE_ACCELERATION}
    ## Share hardware devices with FFmpeg (optional):
    # devices:
      ## Uncomment next devices mappings if they are available in your host system
      ## Intel QSV
      # - "/dev/dri:/dev/dri"
      ## Nvidia CUDA
      # - "/dev/nvidia0:/dev/nvidia0"
      # - "/dev/nvidiactl:/dev/nvidiactl"
      # - "/dev/nvidia-modeset:/dev/nvidia-modeset"
      # - "/dev/nvidia-nvswitchctl:/dev/nvidia-nvswitchctl"
      # - "/dev/nvidia-uvm:/dev/nvidia-uvm"
      # - "/dev/nvidia-uvm-tools:/dev/nvidia-uvm-tools"
      ## Video4Linux Video Encode Device (h264_v4l2m2m)
      # - "/dev/video11:/dev/video11"
    volumes:
      ## Example:
      ## - "/host/folder:/container/folder"
      - "/etc/localtime:/etc/localtime:ro" ## use local time from host
      - "/etc/timezone:/etc/timezone:ro"   ## use timezone from host
      ## Uncomment the next line if PHOTOVIEW_DATABASE_DRIVER is set to `sqlite` in the .env
      # - "${HOST_PHOTOVIEW_LOCATION}/database:/home/photoview/database"
      - "${HOST_PHOTOVIEW_LOCATION}/storage:/home/photoview/media-cache"
      ## Change This in the .env file: to the directory where your photos are located on your server.
      ## You can mount multiple paths if your photos are spread across multiple directories.
      ## The same path as the container path set here, you'll need to provide on the Photoview's init page (the one between the ':' chars).
      ## If you mount several folders, provide the path to the parent one on the init page.
      ## If you mount several folders, make sure that there are no direct mappings to the media root folder.
      ## This means that you need to also modify the container path of the HOST_PHOTOVIEW_MEDIA_ROOT
      ## to something like '/photos/main'. Note that this new name ('main' in this example) will become an album in Photoview.
      - "${HOST_PHOTOVIEW_MEDIA_ROOT}:/photos:ro"
      ## *Additional* media folders can be mounted like this (set the variable in .env file)
      ## Note that a mount cannot be located in a subfolder of another mount.
      # - "${HOST_PHOTOVIEW_MEDIA_FAMILY}:/photos/Family:ro"

  ## Watchtower upgrades services automatically (optional)
  watchtower:
    image: containrrr/watchtower:latest
    hostname: watchtower
    container_name: watchtower
    restart: unless-stopped
    environment:
      ## Comment out the next variable if you want Watchtower to auto-update all containers, running on the host,
      ## while now it will update only those with the label "com.centurylinklabs.watchtower.enable=true"
      WATCHTOWER_LABEL_ENABLE: true
      WATCHTOWER_CLEANUP: ${WATCHTOWER_CLEANUP}
      WATCHTOWER_POLL_INTERVAL: ${WATCHTOWER_POLL_INTERVAL}
      WATCHTOWER_TIMEOUT: ${WATCHTOWER_TIMEOUT}
    volumes:
      - "/var/run/docker.sock:/var/run/docker.sock"
      - "~/.docker/config.json:/config.json:ro" ## optional, for authentication if you have a Docker Hub account
      - "/etc/localtime:/etc/localtime:ro"      ## use local time from host
      - "/etc/timezone:/etc/timezone:ro"        ## use timezone from host

  ## Comment out both `postgres` services if PHOTOVIEW_DATABASE_DRIVER is set to `mysql` or `sqlite` in the .env
  postgres-autoupgrade:
    image: pgautoupgrade/pgautoupgrade:17-alpine
    hostname: pgsql-upg
    container_name: pgsql-upg
    restart: "no"
    environment:
      POSTGRES_DB: ${PGSQL_DATABASE}
      POSTGRES_USER: ${PGSQL_USER}
      POSTGRES_PASSWORD: ${PGSQL_PASSWORD}
      PGAUTO_ONESHOT: yes
    volumes:
      ## Example:
      ## - "/host/folder:/container/folder"
      - "/etc/localtime:/etc/localtime:ro" ## use local time from host
      - "/etc/timezone:/etc/timezone:ro"   ## use timezone from host
      - "${HOST_PHOTOVIEW_LOCATION}/database/postgres:/var/lib/postgresql/data" ## DO NOT REMOVE

  postgres:
    image: postgres:17-alpine
    labels:
      - "com.centurylinklabs.watchtower.enable=true"
    hostname: photoview-pgsql
    container_name: photoview-pgsql
    restart: unless-stopped
    stop_grace_period: 5s
    ## Security options for some restricted systems
    security_opt:
      - seccomp:unconfined
      - apparmor:unconfined
<<<<<<< HEAD
    depends_on:
      postgres-autoupgrade:
        condition: service_completed_successfully
    ## Uncomment next 2 lines if you want to access the database directly
    # ports:
      # - 5432:5432
=======
    ## Uncomment the following 2 lines if you want to access the database directly
    # ports:
      # - "3306:3306" ## host:container
>>>>>>> 685df924
    environment:
      POSTGRES_DB: ${PGSQL_DATABASE}
      POSTGRES_USER: ${PGSQL_USER}
      POSTGRES_PASSWORD: ${PGSQL_PASSWORD}
      ## See other optional variables in the https://hub.docker.com/_/postgres
    volumes:
      ## Example:
      ## - "/host/folder:/container/folder"
      - "/etc/localtime:/etc/localtime:ro" ## use local time from host
      - "/etc/timezone:/etc/timezone:ro"   ## use timezone from host
      - "${HOST_PHOTOVIEW_LOCATION}/database/postgres:/var/lib/postgresql/data" ## DO NOT REMOVE
    healthcheck:
      test: pg_isready -U $$POSTGRES_USER -d $$POSTGRES_DB
      interval: 1m
      timeout: 5s
      retries: 5
      start_period: 3m

<<<<<<< HEAD
  ## Uncomment the `mariadb` service if PHOTOVIEW_DATABASE_DRIVER is set to `mysql` in the .env
#  mariadb:
#    image: mariadb:lts
=======
  ## Uncomment the `postgres-autoupgrade` service if you want to upgrade PostgreSQL automatically, or follow the
  ## official PostgreSQL upgrade guide https://www.postgresql.org/docs/current/upgrading.html manually.
  ## Don't forget to uncomment the 3 `depends_on` lines in the `postgres` service.
  ## This service will upgrade the PostgreSQL database to the version 17.
  ## Read more on the https://hub.docker.com/r/pgautoupgrade/pgautoupgrade
  ## Tip: Back up the Photoview data before autoupgrade to a new PostgreSQL version.
  ## It is an optional service to simplify the upgrade process. You can also upgrade PostgreSQL manually.
  ## It is safe to keep it enabled, as if it detects no upgrade is needed, it exits immediately.
#   postgres-autoupgrade:
#     image: pgautoupgrade/pgautoupgrade:17-alpine
#     hostname: pgsql-upg
#     container_name: pgsql-upg
#     restart: "no"
#     environment:
#       POSTGRES_DB: ${PGSQL_DATABASE}
#       POSTGRES_USER: ${PGSQL_USER}
#       POSTGRES_PASSWORD: ${PGSQL_PASSWORD}
#       PGAUTO_ONESHOT: "yes"
#     volumes:
#       ## Example:
#       ## - "/host/folder:/container/folder"
#       - "/etc/localtime:/etc/localtime:ro" ## use local time from host
#       - "/etc/timezone:/etc/timezone:ro"   ## use timezone from host
#       - "${HOST_PHOTOVIEW_LOCATION}/database/postgres:/var/lib/postgresql/data" ## DO NOT REMOVE

  ## Uncomment the `postgres` service if PHOTOVIEW_DATABASE_DRIVER is set to `postgres` in the .env
#  postgres:
#    image: postgres:17-alpine
>>>>>>> 685df924
#    labels:
#      - "com.centurylinklabs.watchtower.enable=true"
#    hostname: photoview-mariadb
#    container_name: photoview-mariadb
#    restart: unless-stopped
#    stop_grace_period: 5s
#    ## Optimized MariaDB startup command for better performance and compatibility
#    command: mariadbd --innodb-buffer-pool-size=512M --transaction-isolation=READ-COMMITTED --character-set-server=utf8mb4 --collation-server=utf8mb4_unicode_ci --max-connections=512 --innodb-rollback-on-timeout=OFF --innodb-lock-wait-timeout=120
#    security_opt: ## see https://github.com/MariaDB/mariadb-docker/issues/434#issuecomment-1136151239
#      - seccomp:unconfined
#      - apparmor:unconfined
#    ## Uncomment the following 3 lines if you want to use the autoupgrade service
#    #depends_on:
#    #  postgres-autoupgrade:
#    #    condition: service_completed_successfully
#    ## Uncomment the following 2 lines if you want to access the database directly
#    # ports:
<<<<<<< HEAD
#      # - "3306:3306"
=======
#      # - "5432:5432" ## host:container
>>>>>>> 685df924
#    environment:
#      MARIADB_AUTO_UPGRADE: "1"
#      MARIADB_DATABASE: ${MARIADB_DATABASE}
#      MARIADB_USER: ${MARIADB_USER}
#      MARIADB_PASSWORD: ${MARIADB_PASSWORD}
#      MARIADB_ROOT_PASSWORD: ${MARIADB_ROOT_PASSWORD}
#    volumes:
#      ## Example:
#      ## - "/host/folder:/container/folder"
#      - "/etc/localtime:/etc/localtime:ro" ## use local time from host
#      - "/etc/timezone:/etc/timezone:ro"   ## use timezone from host
#      - "${HOST_PHOTOVIEW_LOCATION}/database/mariadb:/var/lib/mysql" ## DO NOT REMOVE
#    healthcheck:
#      test: healthcheck.sh --connect --innodb_initialized
#      interval: 1m
#      timeout: 5s
#      retries: 5
#      start_period: 3m<|MERGE_RESOLUTION|>--- conflicted
+++ resolved
@@ -120,71 +120,6 @@
       - "/etc/localtime:/etc/localtime:ro"      ## use local time from host
       - "/etc/timezone:/etc/timezone:ro"        ## use timezone from host
 
-  ## Comment out both `postgres` services if PHOTOVIEW_DATABASE_DRIVER is set to `mysql` or `sqlite` in the .env
-  postgres-autoupgrade:
-    image: pgautoupgrade/pgautoupgrade:17-alpine
-    hostname: pgsql-upg
-    container_name: pgsql-upg
-    restart: "no"
-    environment:
-      POSTGRES_DB: ${PGSQL_DATABASE}
-      POSTGRES_USER: ${PGSQL_USER}
-      POSTGRES_PASSWORD: ${PGSQL_PASSWORD}
-      PGAUTO_ONESHOT: yes
-    volumes:
-      ## Example:
-      ## - "/host/folder:/container/folder"
-      - "/etc/localtime:/etc/localtime:ro" ## use local time from host
-      - "/etc/timezone:/etc/timezone:ro"   ## use timezone from host
-      - "${HOST_PHOTOVIEW_LOCATION}/database/postgres:/var/lib/postgresql/data" ## DO NOT REMOVE
-
-  postgres:
-    image: postgres:17-alpine
-    labels:
-      - "com.centurylinklabs.watchtower.enable=true"
-    hostname: photoview-pgsql
-    container_name: photoview-pgsql
-    restart: unless-stopped
-    stop_grace_period: 5s
-    ## Security options for some restricted systems
-    security_opt:
-      - seccomp:unconfined
-      - apparmor:unconfined
-<<<<<<< HEAD
-    depends_on:
-      postgres-autoupgrade:
-        condition: service_completed_successfully
-    ## Uncomment next 2 lines if you want to access the database directly
-    # ports:
-      # - 5432:5432
-=======
-    ## Uncomment the following 2 lines if you want to access the database directly
-    # ports:
-      # - "3306:3306" ## host:container
->>>>>>> 685df924
-    environment:
-      POSTGRES_DB: ${PGSQL_DATABASE}
-      POSTGRES_USER: ${PGSQL_USER}
-      POSTGRES_PASSWORD: ${PGSQL_PASSWORD}
-      ## See other optional variables in the https://hub.docker.com/_/postgres
-    volumes:
-      ## Example:
-      ## - "/host/folder:/container/folder"
-      - "/etc/localtime:/etc/localtime:ro" ## use local time from host
-      - "/etc/timezone:/etc/timezone:ro"   ## use timezone from host
-      - "${HOST_PHOTOVIEW_LOCATION}/database/postgres:/var/lib/postgresql/data" ## DO NOT REMOVE
-    healthcheck:
-      test: pg_isready -U $$POSTGRES_USER -d $$POSTGRES_DB
-      interval: 1m
-      timeout: 5s
-      retries: 5
-      start_period: 3m
-
-<<<<<<< HEAD
-  ## Uncomment the `mariadb` service if PHOTOVIEW_DATABASE_DRIVER is set to `mysql` in the .env
-#  mariadb:
-#    image: mariadb:lts
-=======
   ## Uncomment the `postgres-autoupgrade` service if you want to upgrade PostgreSQL automatically, or follow the
   ## official PostgreSQL upgrade guide https://www.postgresql.org/docs/current/upgrading.html manually.
   ## Don't forget to uncomment the 3 `depends_on` lines in the `postgres` service.
@@ -210,10 +145,47 @@
 #       - "/etc/timezone:/etc/timezone:ro"   ## use timezone from host
 #       - "${HOST_PHOTOVIEW_LOCATION}/database/postgres:/var/lib/postgresql/data" ## DO NOT REMOVE
 
-  ## Uncomment the `postgres` service if PHOTOVIEW_DATABASE_DRIVER is set to `postgres` in the .env
-#  postgres:
-#    image: postgres:17-alpine
->>>>>>> 685df924
+  ## Comment out the `postgres` service if PHOTOVIEW_DATABASE_DRIVER is set to `mysql` or `sqlite` in the .env
+  postgres:
+    image: postgres:17-alpine
+    labels:
+      - "com.centurylinklabs.watchtower.enable=true"
+    hostname: photoview-pgsql
+    container_name: photoview-pgsql
+    restart: unless-stopped
+    stop_grace_period: 5s
+    ## Security options for some restricted systems
+    security_opt:
+      - seccomp:unconfined
+      - apparmor:unconfined
+    ## Uncomment the following 3 lines if you want to use the autoupgrade service
+    #depends_on:
+    #  postgres-autoupgrade:
+    #    condition: service_completed_successfully
+    ## Uncomment the following 2 lines if you want to access the database directly
+    # ports:
+    #   - 5432:5432 ## host:container
+    environment:
+      POSTGRES_DB: ${PGSQL_DATABASE}
+      POSTGRES_USER: ${PGSQL_USER}
+      POSTGRES_PASSWORD: ${PGSQL_PASSWORD}
+      ## See other optional variables in the https://hub.docker.com/_/postgres
+    volumes:
+      ## Example:
+      ## - "/host/folder:/container/folder"
+      - "/etc/localtime:/etc/localtime:ro" ## use local time from host
+      - "/etc/timezone:/etc/timezone:ro"   ## use timezone from host
+      - "${HOST_PHOTOVIEW_LOCATION}/database/postgres:/var/lib/postgresql/data" ## DO NOT REMOVE
+    healthcheck:
+      test: pg_isready -U $$POSTGRES_USER -d $$POSTGRES_DB
+      interval: 1m
+      timeout: 5s
+      retries: 5
+      start_period: 3m
+
+  ## Uncomment the `mariadb` service if PHOTOVIEW_DATABASE_DRIVER is set to `mysql` in the .env
+#  mariadb:
+#    image: mariadb:lts
 #    labels:
 #      - "com.centurylinklabs.watchtower.enable=true"
 #    hostname: photoview-mariadb
@@ -225,17 +197,9 @@
 #    security_opt: ## see https://github.com/MariaDB/mariadb-docker/issues/434#issuecomment-1136151239
 #      - seccomp:unconfined
 #      - apparmor:unconfined
-#    ## Uncomment the following 3 lines if you want to use the autoupgrade service
-#    #depends_on:
-#    #  postgres-autoupgrade:
-#    #    condition: service_completed_successfully
 #    ## Uncomment the following 2 lines if you want to access the database directly
 #    # ports:
-<<<<<<< HEAD
-#      # - "3306:3306"
-=======
-#      # - "5432:5432" ## host:container
->>>>>>> 685df924
+#    #   - "3306:3306" ## host:container
 #    environment:
 #      MARIADB_AUTO_UPGRADE: "1"
 #      MARIADB_DATABASE: ${MARIADB_DATABASE}
