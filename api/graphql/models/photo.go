--- conflicted
+++ resolved
@@ -11,15 +11,10 @@
 	PhotoID  int
 	Title    string
 	Path     string
-<<<<<<< HEAD
 	PathHash string
 	AlbumId  int
 	ExifId   *int
-=======
-	AlbumId  int
-	ExifId   *int
 	Favorite bool
->>>>>>> aa16e08b
 }
 
 func (p *Photo) ID() int {
@@ -47,11 +42,7 @@
 func NewPhotoFromRow(row *sql.Row) (*Photo, error) {
 	photo := Photo{}
 
-<<<<<<< HEAD
-	if err := row.Scan(&photo.PhotoID, &photo.Title, &photo.Path, &photo.PathHash, &photo.AlbumId, &photo.ExifId); err != nil {
-=======
-	if err := row.Scan(&photo.PhotoID, &photo.Title, &photo.Path, &photo.AlbumId, &photo.ExifId, &photo.Favorite); err != nil {
->>>>>>> aa16e08b
+	if err := row.Scan(&photo.PhotoID, &photo.Title, &photo.Path, &photo.PathHash, &photo.AlbumId, &photo.ExifId, &photo.Favorite); err != nil {
 		return nil, err
 	}
 
@@ -63,11 +54,7 @@
 
 	for rows.Next() {
 		var photo Photo
-<<<<<<< HEAD
-		if err := rows.Scan(&photo.PhotoID, &photo.Title, &photo.Path, &photo.PathHash, &photo.AlbumId, &photo.ExifId); err != nil {
-=======
-		if err := rows.Scan(&photo.PhotoID, &photo.Title, &photo.Path, &photo.AlbumId, &photo.ExifId, &photo.Favorite); err != nil {
->>>>>>> aa16e08b
+		if err := rows.Scan(&photo.PhotoID, &photo.Title, &photo.Path, &photo.PathHash, &photo.AlbumId, &photo.ExifId, &photo.Favorite); err != nil {
 			return nil, err
 		}
 		photos = append(photos, &photo)
