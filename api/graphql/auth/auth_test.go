--- conflicted
+++ resolved
@@ -7,17 +7,10 @@
 	"testing"
 
 	"github.com/99designs/gqlgen/graphql/handler/transport"
-<<<<<<< HEAD
 	"github.com/kkovaletp/photoview/api/dataloader"
 	"github.com/kkovaletp/photoview/api/graphql/auth"
 	"github.com/kkovaletp/photoview/api/graphql/models"
 	"github.com/kkovaletp/photoview/api/test_utils"
-=======
-	"github.com/photoview/photoview/api/dataloader"
-	"github.com/photoview/photoview/api/graphql/auth"
-	"github.com/photoview/photoview/api/graphql/models"
-	"github.com/photoview/photoview/api/test_utils"
->>>>>>> a718cf67
 	"github.com/stretchr/testify/assert"
 )
 
@@ -184,11 +177,7 @@
 			name:         "Invalid token",
 			cookieValue:  "INVALID_TOKEN",
 			setCookie:    true,
-<<<<<<< HEAD
-			expectStatus: 403,
-=======
 			expectStatus: 401,
->>>>>>> a718cf67
 			expectUser:   false,
 		},
 	}
