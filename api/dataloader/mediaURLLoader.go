package dataloader

import (
	"time"

	"github.com/kkovaletp/photoview/api/graphql/models"
	"github.com/kkovaletp/photoview/api/scanner/media_type"
	"github.com/pkg/errors"

	"gorm.io/gorm"
)

func makeMediaURLLoader(db *gorm.DB, filter func(query *gorm.DB) *gorm.DB) func(keys []int) ([]*models.MediaURL, []error) {
	return func(mediaIDs []int) ([]*models.MediaURL, []error) {

		var urls []*models.MediaURL
		query := db.Where("media_id IN (?)", mediaIDs)

		query = filter(query)

		if err := query.Find(&urls).Error; err != nil {
			return nil, []error{errors.Wrap(err, "media url loader database query")}
		}

		resultMap := make(map[int]*models.MediaURL, len(mediaIDs))
		for _, url := range urls {
			resultMap[url.MediaID] = url
		}

		result := make([]*models.MediaURL, len(mediaIDs))
		for i, mediaID := range mediaIDs {
			mediaURL, found := resultMap[mediaID]
			if found {
				result[i] = mediaURL
			} else {
				result[i] = nil
			}
		}

		return result, nil
	}
}

func NewThumbnailMediaURLLoader(db *gorm.DB) *MediaURLLoader {
	return &MediaURLLoader{
		maxBatch: 100,
		wait:     5 * time.Millisecond,
		fetch: makeMediaURLLoader(db, func(query *gorm.DB) *gorm.DB {
			return query.Where("purpose IN ?", []string{string(models.PhotoThumbnail), string(models.VideoThumbnail)})
		}),
	}
}

func NewHighresMediaURLLoader(db *gorm.DB) *MediaURLLoader {
	return &MediaURLLoader{
		maxBatch: 100,
		wait:     5 * time.Millisecond,
		fetch: makeMediaURLLoader(db, func(query *gorm.DB) *gorm.DB {
			return query.
				Where("(purpose = ? OR (purpose = ? AND content_type IN ?))", models.PhotoHighRes, models.MediaOriginal, media_type.WebMimetypes).
				//PhotoHighRes consistently wins ordering when both exist, which is preferred for web delivery
				Order("media_id ASC, CASE purpose WHEN '" +
					string(models.MediaOriginal) + "' THEN 0 WHEN '" +
					string(models.PhotoHighRes) + "' THEN 1 END ASC")
		}),
	}
}

func NewVideoWebMediaURLLoader(db *gorm.DB) *MediaURLLoader {
	return &MediaURLLoader{
		maxBatch: 100,
		wait:     5 * time.Millisecond,
		fetch: makeMediaURLLoader(db, func(query *gorm.DB) *gorm.DB {
			return query.
				Where("purpose IN ?", []string{string(models.VideoWeb), string(models.MediaOriginal)}).
				//VideoWeb consistently wins ordering when both exist, which is preferred for web delivery
				Order("media_id ASC, CASE purpose WHEN '" +
					string(models.MediaOriginal) + "' THEN 0 WHEN '" +
					string(models.VideoWeb) + "' THEN 1 END ASC")
<<<<<<< HEAD

=======
>>>>>>> 42cd40e1
		}),
	}
}<|MERGE_RESOLUTION|>--- conflicted
+++ resolved
@@ -77,10 +77,6 @@
 				Order("media_id ASC, CASE purpose WHEN '" +
 					string(models.MediaOriginal) + "' THEN 0 WHEN '" +
 					string(models.VideoWeb) + "' THEN 1 END ASC")
-<<<<<<< HEAD
-
-=======
->>>>>>> 42cd40e1
 		}),
 	}
 }