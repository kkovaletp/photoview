--- conflicted
+++ resolved
@@ -8,18 +8,12 @@
 	"strings"
 )
 
-<<<<<<< HEAD
-func ApiListenUrl() *url.URL {
-	const defaultPort = "4001"
-	const apiPrefix = "/api"
-=======
 const defaultIP = "127.0.0.1"
 const defaultPort = "4001"
 const defaultAPIPrefix = "/api"
 
 func ApiListenUrl() *url.URL {
 	apiPath := ApiEndpointUrl().Path
->>>>>>> 2d0829e4
 
 	var listenAddr string
 
@@ -54,11 +48,7 @@
 func ApiEndpointUrl() *url.URL {
 	apiEndpointStr := EnvAPIEndpoint.GetValue()
 	if apiEndpointStr == "" {
-<<<<<<< HEAD
-		apiEndpointStr = "/api"
-=======
 		apiEndpointStr = defaultAPIPrefix
->>>>>>> 2d0829e4
 	}
 
 	apiEndpointURL, err := url.Parse(apiEndpointStr)
@@ -67,8 +57,6 @@
 			EnvAPIEndpoint.GetName(), EnvAPIEndpoint.GetValue(), err)
 	}
 
-<<<<<<< HEAD
-=======
 	// If absolute URL with empty path (e.g. "https://host"), default to /api for backward compatibility.
 	if apiEndpointURL.Scheme != "" && apiEndpointURL.Host != "" && apiEndpointURL.Path == "" {
 		apiEndpointURL.Path = defaultAPIPrefix
@@ -81,7 +69,6 @@
 		apiEndpointURL.Path = "/" + apiEndpointURL.Path
 	}
 
->>>>>>> 2d0829e4
 	return apiEndpointURL
 }
 
