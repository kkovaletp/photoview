--- conflicted
+++ resolved
@@ -33,7 +33,6 @@
 	original error
 }
 
-// TODO: check for dead code
 func (e PhotoviewError) Error() string {
 	return fmt.Sprintf("%s: %s", e.message, e.original)
 }
@@ -67,40 +66,23 @@
 // IsDirSymlink checks that the given path is a symlink and resolves to a
 // directory.
 func IsDirSymlink(linkPath string) (bool, error) {
-<<<<<<< HEAD
-	isDirSymlink := false
-
-	fileInfo, err := os.Lstat(linkPath)
-	if err != nil {
-		return false, fmt.Errorf("cannot get fileinfo of link %q: %w", linkPath, err)
-=======
 
 	fileInfo, err := os.Lstat(linkPath)
 	if err != nil {
 		return false, fmt.Errorf("cannot get fileinfo of the symlink %q: %w", linkPath, err)
->>>>>>> 2d0829e4
 	}
 
 	// Resolve symlinks
 	if fileInfo.Mode()&os.ModeSymlink == os.ModeSymlink {
 		resolvedPath, err := filepath.EvalSymlinks(linkPath)
 		if err != nil {
-<<<<<<< HEAD
-			return false, fmt.Errorf("cannot resolve link target for %q, skipping it: %w", linkPath, err)
-=======
 			return false, fmt.Errorf("cannot resolve symlink target for %q, skipping it: %w", linkPath, err)
->>>>>>> 2d0829e4
 		}
 
 		resolvedFile, err := os.Stat(resolvedPath)
 		if err != nil {
-<<<<<<< HEAD
-			return false, fmt.Errorf("cannot get fileinfo of link target %q of symlink %q, skipping it: %w",
-				resolvedPath, linkPath, err)
-=======
 			return false, fmt.Errorf("cannot get fileinfo of the symlink %q target %q, skipping it: %w",
 				linkPath, resolvedPath, err)
->>>>>>> 2d0829e4
 		}
 
 		return resolvedFile.IsDir(), nil
