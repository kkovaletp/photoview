package exif

import (
	"fmt"
	"log"
	"math"
	"time"

	"github.com/barasher/go-exiftool"
	"github.com/kkovaletp/photoview/api/dataloader"
	"github.com/kkovaletp/photoview/api/graphql/models"
)

type externalExifParser struct {
	et         *exiftool.Exiftool
	dataLoader *dataloader.ExiftoolLoader
}

func NewExiftoolParser() (ExifParser, error) {
	buf := make([]byte, 256*1024)

	et, err := exiftool.NewExiftool(exiftool.NoPrintConversion(), exiftool.Buffer(buf, 64*1024))

	if err != nil {
		log.Printf("Error initializing ExifTool: %s\n", err)
		return nil, err
	}

	return &externalExifParser{
		et:         et,
		dataLoader: dataloader.NewExiftoolLoader(et),
	}, nil
}

// isFloatReal returns true when the float value represents a real number
// (different than +Inf, -Inf or NaN)
func isFloatReal(v float64) bool {
	if math.IsInf(v, 1) {
		return false
	} else if math.IsInf(v, -1) {
		return false
	} else if math.IsNaN(v) {
		return false
	}
	return true
}

// sanitizeEXIF removes any EXIF float64 field that is not a real number (+Inf,
// -Inf or Nan)
func sanitizeEXIF(exif *models.MediaEXIF) {
	if exif.Exposure != nil && !isFloatReal(*exif.Exposure) {
		exif.Exposure = nil
	}
	if exif.Aperture != nil && !isFloatReal(*exif.Aperture) {
		exif.Aperture = nil
	}
	if exif.FocalLength != nil && !isFloatReal(*exif.FocalLength) {
		exif.FocalLength = nil
	}
	if (exif.GPSLatitude != nil && !isFloatReal(*exif.GPSLatitude)) ||
		(exif.GPSLongitude != nil && !isFloatReal(*exif.GPSLongitude)) {
		exif.GPSLatitude = nil
		exif.GPSLongitude = nil
	}
}

func extractValidGpsData(fileInfo *exiftool.FileMetadata, mediaPath string) (*float64, *float64) {
	var GPSLat, GPSLong *float64

	// GPS coordinates - longitude
	longitudeRaw, err := fileInfo.GetFloat("GPSLongitude")
	if err == nil {
		GPSLong = &longitudeRaw
	}

	// GPS coordinates - latitude
	latitudeRaw, err := fileInfo.GetFloat("GPSLatitude")
	if err == nil {
		GPSLat = &latitudeRaw
	}

	// GPS data validation
	if (GPSLat != nil && math.Abs(*GPSLat) > 90) || (GPSLong != nil && math.Abs(*GPSLong) > 180) {
<<<<<<< HEAD
		latVal := interface{}("<nil>")
		if GPSLat != nil {
			latVal = *GPSLat
		}
		longVal := interface{}("<nil>")
		if GPSLong != nil {
			longVal = *GPSLong
		}
		log.Printf(
			"Incorrect GPS data in the %s Exif data: %v, %v, while expected latitude between '-90' and '90', and longitude between '-180' and '180'. Ignoring GPS data.",
			mediaPath, latVal, longVal)
=======
		latStr := "<empty>"
		if GPSLat != nil {
			latStr = fmt.Sprintf("%f", *GPSLat)
		}
		longStr := "<empty>"
		if GPSLong != nil {
			longStr = fmt.Sprintf("%f", *GPSLong)
		}
		log.Printf(
			"Incorrect GPS data in the %s Exif metadata: %s, %s, (expected latitude '-90'..'90' / longitude '-180'..'180'). Ignoring GPS data.",
			mediaPath, latStr, longStr)
>>>>>>> 685df924
		return nil, nil
	}
	return GPSLat, GPSLong
}

func (p *externalExifParser) ParseExif(mediaPath string) (returnExif *models.MediaEXIF, returnErr error) {
	// ExifTool - No print conversion mode
	if p.et == nil {
		et, err := exiftool.NewExiftool(exiftool.NoPrintConversion())
		p.et = et

		if err != nil {
			log.Printf("Error initializing ExifTool: %s\n", err)
			return nil, err
		}
	}

	fileInfo, err := p.dataLoader.Load(mediaPath)
	if err != nil {
		return nil, err
	}

	newExif := models.MediaEXIF{}
	foundExif := false

	// Get description
	description, err := fileInfo.GetString("ImageDescription")
	if err == nil {
		foundExif = true
		newExif.Description = &description
	}

	// Get camera model
	model, err := fileInfo.GetString("Model")
	if err == nil {
		foundExif = true
		newExif.Camera = &model
	}

	// Get Camera make
	make, err := fileInfo.GetString("Make")
	if err == nil {
		foundExif = true
		newExif.Maker = &make
	}

	// Get lens
	lens, err := fileInfo.GetString("LensModel")
	if err == nil {
		foundExif = true
		newExif.Lens = &lens
	}

	//Get time of photo
	createDateKeys := []string{"CreationDate", "DateTimeOriginal", "CreateDate", "TrackCreateDate", "MediaCreateDate", "FileCreateDate", "ModifyDate", "TrackModifyDate", "MediaModifyDate", "FileModifyDate"}
	for _, createDateKey := range createDateKeys {
		date, err := fileInfo.GetString(createDateKey)
		if err == nil {
			layout := "2006:01:02 15:04:05"
			dateTime, err := time.Parse(layout, date)
			if err == nil {
				foundExif = true
				newExif.DateShot = &dateTime
			} else {
				layoutWithOffset := "2006:01:02 15:04:05-07:00"
				dateTime, err = time.Parse(layoutWithOffset, date)
				if err == nil {
					foundExif = true
					newExif.DateShot = &dateTime
				}
			}
			break
		}
	}

	// Get exposure time
	exposureTime, err := fileInfo.GetFloat("ExposureTime")
	if err == nil {
		foundExif = true
		newExif.Exposure = &exposureTime
	}

	// Get aperture
	aperture, err := fileInfo.GetFloat("Aperture")
	if err == nil {
		foundExif = true
		newExif.Aperture = &aperture
	}

	// Get ISO
	iso, err := fileInfo.GetInt("ISO")
	if err == nil {
		foundExif = true
		newExif.Iso = &iso
	}

	// Get focal length
	focalLen, err := fileInfo.GetFloat("FocalLength")
	if err == nil {
		foundExif = true
		newExif.FocalLength = &focalLen
	}

	// Get flash info
	flash, err := fileInfo.GetInt("Flash")
	if err == nil {
		foundExif = true
		newExif.Flash = &flash
	}

	// Get orientation
	orientation, err := fileInfo.GetInt("Orientation")
	if err == nil {
		foundExif = true
		newExif.Orientation = &orientation
	}

	// Get exposure program
	expProgram, err := fileInfo.GetInt("ExposureProgram")
	if err == nil {
		foundExif = true
		newExif.ExposureProgram = &expProgram
	}

	// Get GPS data
	newExif.GPSLatitude, newExif.GPSLongitude = extractValidGpsData(&fileInfo, mediaPath)
	if (newExif.GPSLatitude != nil) && (newExif.GPSLongitude != nil) {
		foundExif = true
	}

	if !foundExif {
		return nil, nil
	}

	returnExif = &newExif
	sanitizeEXIF(returnExif)
	return
}<|MERGE_RESOLUTION|>--- conflicted
+++ resolved
@@ -81,19 +81,6 @@
 
 	// GPS data validation
 	if (GPSLat != nil && math.Abs(*GPSLat) > 90) || (GPSLong != nil && math.Abs(*GPSLong) > 180) {
-<<<<<<< HEAD
-		latVal := interface{}("<nil>")
-		if GPSLat != nil {
-			latVal = *GPSLat
-		}
-		longVal := interface{}("<nil>")
-		if GPSLong != nil {
-			longVal = *GPSLong
-		}
-		log.Printf(
-			"Incorrect GPS data in the %s Exif data: %v, %v, while expected latitude between '-90' and '90', and longitude between '-180' and '180'. Ignoring GPS data.",
-			mediaPath, latVal, longVal)
-=======
 		latStr := "<empty>"
 		if GPSLat != nil {
 			latStr = fmt.Sprintf("%f", *GPSLat)
@@ -105,7 +92,6 @@
 		log.Printf(
 			"Incorrect GPS data in the %s Exif metadata: %s, %s, (expected latitude '-90'..'90' / longitude '-180'..'180'). Ignoring GPS data.",
 			mediaPath, latStr, longStr)
->>>>>>> 685df924
 		return nil, nil
 	}
 	return GPSLat, GPSLong
