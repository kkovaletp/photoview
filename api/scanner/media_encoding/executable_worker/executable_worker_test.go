--- conflicted
+++ resolved
@@ -6,11 +6,6 @@
 	"runtime"
 	"strings"
 	"testing"
-<<<<<<< HEAD
-
-	"github.com/kkovaletp/photoview/api/test_utils"
-=======
->>>>>>> a378522a
 )
 
 const testdataBinPath = "./test_data/mock_bin"
