package exif

import (
	"context"
	"fmt"
	"sync"

	"github.com/kkovaletp/photoview/api/graphql/models"
	"github.com/kkovaletp/photoview/api/log"
)

var globalExifParser *ExifParser
var globalInit sync.Once

func Initialize() (func(), error) {
	var err error
	globalInit.Do(func() {
		globalExifParser, err = NewExifParser()
	})

	if err != nil {
		return nil, err
	}

	log.Info(context.Background(), "Found exiftool")

	return func() {
		globalMu.Lock()
		defer globalMu.Unlock()

		if globalExifParser == nil {
			return
		}

		if err := globalExifParser.Close(); err != nil {
<<<<<<< HEAD
			log.Error(context.Background(), "Cleanup exiftool error", "error", err)
=======
			log.Error(nil, "Cleanup exiftool error", "error", err)
>>>>>>> 98f49c40
			return
		}
		globalExifParser = nil
	}, nil
}

var globalMu sync.Mutex

func Parse(filepath string) (*models.MediaEXIF, error) {
	globalMu.Lock()
	defer globalMu.Unlock()

	if globalExifParser == nil {
		return nil, fmt.Errorf("no exif parser initialized")
	}

	exif, failures, err := globalExifParser.ParseExif(filepath)
	if err != nil {
		return nil, err
	}

	if len(failures) > 0 {
<<<<<<< HEAD
		log.Warn(context.Background(), "Parse exif failures", "filepath", filepath, "errors", failures)
=======
		log.Warn(nil, "Parse exif failures", "file_path", filepath, "errors", failures)
>>>>>>> 98f49c40
	}

	return exif, nil
}<|MERGE_RESOLUTION|>--- conflicted
+++ resolved
@@ -1,7 +1,6 @@
 package exif
 
 import (
-	"context"
 	"fmt"
 	"sync"
 
@@ -22,7 +21,7 @@
 		return nil, err
 	}
 
-	log.Info(context.Background(), "Found exiftool")
+	log.Info(nil, "Found exiftool")
 
 	return func() {
 		globalMu.Lock()
@@ -33,11 +32,7 @@
 		}
 
 		if err := globalExifParser.Close(); err != nil {
-<<<<<<< HEAD
-			log.Error(context.Background(), "Cleanup exiftool error", "error", err)
-=======
 			log.Error(nil, "Cleanup exiftool error", "error", err)
->>>>>>> 98f49c40
 			return
 		}
 		globalExifParser = nil
@@ -60,11 +55,7 @@
 	}
 
 	if len(failures) > 0 {
-<<<<<<< HEAD
-		log.Warn(context.Background(), "Parse exif failures", "filepath", filepath, "errors", failures)
-=======
 		log.Warn(nil, "Parse exif failures", "file_path", filepath, "errors", failures)
->>>>>>> 98f49c40
 	}
 
 	return exif, nil
