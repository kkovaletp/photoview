package scanner_tasks

import (
	"errors"
	"fmt"

	"gorm.io/gorm"

	"github.com/kkovaletp/photoview/api/graphql/models"
	"github.com/kkovaletp/photoview/api/log"
	"github.com/kkovaletp/photoview/api/scanner/externaltools/exif"
	"github.com/kkovaletp/photoview/api/scanner/scanner_task"
)

type ExifTask struct {
	scanner_task.ScannerTaskBase
}

func (t ExifTask) AfterMediaFound(ctx scanner_task.TaskContext, media *models.Media, newMedia bool) error {
	if !newMedia {
		return nil
	}

	if err := SaveEXIF(ctx.GetDB(), media); err != nil {
		log.Warn(ctx, "SaveEXIF failed", "title", media.Title, "error", err, "path", media.Path)
	}

	return nil
}

// SaveEXIF scans the media file for exif metadata and saves it in the database if found
func SaveEXIF(tx *gorm.DB, media *models.Media) error {
	// Check if EXIF data already exists
	if media.ExifID != nil {
<<<<<<< HEAD
		var exifInDB models.MediaEXIF
		if err := tx.First(&exifInDB, media.ExifID).Error; err == nil {
			return nil
		} else if err != gorm.ErrRecordNotFound {
=======
		var e models.MediaEXIF
		var err error
		if err = tx.First(&e, media.ExifID).Error; err == nil {
			return nil
		}
		if errors.Is(err, gorm.ErrRecordNotFound) {
>>>>>>> 98f49c40
			return fmt.Errorf("failed to get EXIF for %q from database: %w", media.Path, err)
		} else {
			log.Warn(
				tx.Statement.Context,
				"EXIF metadata not found in database, will re-parse it",
				"path", media.Path,
				"error", err,
			)
			media.ExifID = nil
		}
<<<<<<< HEAD
=======
		log.Warn(
			tx.Statement.Context,
			"EXIF metadata not found in database, will re-parse it",
			"path", media.Path,
			"error", err,
		)
		media.ExifID = nil
>>>>>>> 98f49c40
	}

	exifData, err := exif.Parse(media.Path)
	if err != nil {
		return fmt.Errorf("failed to parse exif data: %w", err)
	}

	if exifData == nil {
		return nil
	}

	// Add EXIF to database and link to media
	if err := tx.Model(media).Association("Exif").Replace(exifData); err != nil {
		return fmt.Errorf("failed to save media exif to database: %w", err)
	}

	if exifData.DateShot != nil && !exifData.DateShot.Equal(media.DateShot) {
<<<<<<< HEAD
		if err := tx.Model(media).Update("date_shot", *exifData.DateShot).Error; err != nil {
			return fmt.Errorf("failed to update media date_shot: %w", err)
		} else {
			media.DateShot = *exifData.DateShot
=======
		if err := tx.Save(media).Error; err != nil {
			return fmt.Errorf("failed to update EXIF metadata for the media %s: %w", media.Path, err)
>>>>>>> 98f49c40
		}
		media.DateShot = *exifData.DateShot
	}

	return nil
}<|MERGE_RESOLUTION|>--- conflicted
+++ resolved
@@ -32,31 +32,14 @@
 func SaveEXIF(tx *gorm.DB, media *models.Media) error {
 	// Check if EXIF data already exists
 	if media.ExifID != nil {
-<<<<<<< HEAD
-		var exifInDB models.MediaEXIF
-		if err := tx.First(&exifInDB, media.ExifID).Error; err == nil {
-			return nil
-		} else if err != gorm.ErrRecordNotFound {
-=======
 		var e models.MediaEXIF
 		var err error
 		if err = tx.First(&e, media.ExifID).Error; err == nil {
 			return nil
 		}
 		if errors.Is(err, gorm.ErrRecordNotFound) {
->>>>>>> 98f49c40
 			return fmt.Errorf("failed to get EXIF for %q from database: %w", media.Path, err)
-		} else {
-			log.Warn(
-				tx.Statement.Context,
-				"EXIF metadata not found in database, will re-parse it",
-				"path", media.Path,
-				"error", err,
-			)
-			media.ExifID = nil
 		}
-<<<<<<< HEAD
-=======
 		log.Warn(
 			tx.Statement.Context,
 			"EXIF metadata not found in database, will re-parse it",
@@ -64,7 +47,6 @@
 			"error", err,
 		)
 		media.ExifID = nil
->>>>>>> 98f49c40
 	}
 
 	exifData, err := exif.Parse(media.Path)
@@ -82,15 +64,8 @@
 	}
 
 	if exifData.DateShot != nil && !exifData.DateShot.Equal(media.DateShot) {
-<<<<<<< HEAD
-		if err := tx.Model(media).Update("date_shot", *exifData.DateShot).Error; err != nil {
-			return fmt.Errorf("failed to update media date_shot: %w", err)
-		} else {
-			media.DateShot = *exifData.DateShot
-=======
 		if err := tx.Save(media).Error; err != nil {
 			return fmt.Errorf("failed to update EXIF metadata for the media %s: %w", media.Path, err)
->>>>>>> 98f49c40
 		}
 		media.DateShot = *exifData.DateShot
 	}
