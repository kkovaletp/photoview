--- conflicted
+++ resolved
@@ -1,11 +1,7 @@
 ### Build UI ###
 FROM --platform=${BUILDPLATFORM:-linux/amd64} node:18 AS ui
 ARG TARGETARCH
-<<<<<<< HEAD
-=======
 ARG GITHUB_SHA
-ARG VERSION
->>>>>>> a8edb30a
 
 # See for details: https://github.com/hadolint/hadolint/wiki/DL4006
 SHELL ["/bin/bash", "-euo", "pipefail", "-c"]
@@ -21,16 +17,9 @@
 ARG UI_PUBLIC_URL
 ENV UI_PUBLIC_URL=${UI_PUBLIC_URL:-/}
 
-<<<<<<< HEAD
 ENV VERSION="kkovaletp-2-${TARGETARCH}"
 ENV REACT_APP_BUILD_VERSION=${VERSION}
 
-ARG COMMIT_SHA
-ENV COMMIT_SHA=${COMMIT_SHA:-}
-ENV REACT_APP_BUILD_COMMIT_SHA=${COMMIT_SHA:-}
-
-=======
->>>>>>> a8edb30a
 WORKDIR /app/ui
 
 COPY ui/package.json ui/package-lock.json /app/ui/
@@ -40,19 +29,13 @@
 # hadolint ignore=SC2155
 RUN export BUILD_DATE=$(date -u +'%Y-%m-%dT%H:%M:%SZ'); \
     export REACT_APP_BUILD_DATE=${BUILD_DATE}; \
-<<<<<<< HEAD
-=======
     export COMMIT_SHA=${GITHUB_SHA:-$(git rev-parse --short HEAD || echo 000000)}; \
     export REACT_APP_BUILD_COMMIT_SHA=${COMMIT_SHA}; \
-    export VERSION="${VERSION:-$(git rev-parse --abbrev-ref HEAD || echo unknown-branch)}-${TARGETARCH}"; \
-    export REACT_APP_BUILD_VERSION=${VERSION}; \
->>>>>>> a8edb30a
     npm run build -- --base="${UI_PUBLIC_URL}"
 
 ### Build API ###
 FROM --platform=${BUILDPLATFORM:-linux/amd64} golang:1.24-bookworm AS api
 ARG TARGETPLATFORM
-ARG TARGETARCH
 
 # See for details: https://github.com/hadolint/hadolint/wiki/DL4006
 SHELL ["/bin/bash", "-euo", "pipefail", "-c"]
@@ -81,10 +64,6 @@
 # hadolint ignore=SC2046,SC2086
 RUN export $(cat /env) \
     && git config --global --add safe.directory /app \
-<<<<<<< HEAD
-=======
-    && cd /dependencies/ \
->>>>>>> a8edb30a
     && tar xfv artifacts.tar.gz \
     && cp -a include/* /usr/local/include/ \
     && cp -a pkgconfig/* ${PKG_CONFIG_PATH} \
@@ -130,10 +109,6 @@
     # Install required dependencies
     && /app/scripts/install_runtime_dependencies.sh \
     # Install self-building libs
-<<<<<<< HEAD
-=======
-    && cd /dependencies \
->>>>>>> a8edb30a
     && cp -a lib/*.so* /usr/local/lib/ \
     && ldconfig \
     && apt-get install -y ./deb/jellyfin-ffmpeg.deb \
