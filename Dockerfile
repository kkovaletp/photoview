--- conflicted
+++ resolved
@@ -39,11 +39,7 @@
     export REACT_APP_BUILD_COMMIT_SHA="-=<GitHub-CI-commit-sha-placeholder>=-"; \
     export REACT_APP_BUILD_VERSION="kkovaletp-2-${VERSION}-${TARGETARCH}"; \
     export REACT_APP_API_ENDPOINT="${REACT_APP_API_ENDPOINT}"; \
-<<<<<<< HEAD
-    npm run build"$( [ "$NODE_ENV" = "production" ] || echo ":dev" )" -- --base="${UI_PUBLIC_URL}"
-=======
     npm run build"$( [ "$NODE_ENV" != "production" ] && echo :dev )" -- --base="${UI_PUBLIC_URL}"
->>>>>>> 2d0829e4
 
 ### Build API ###
 FROM --platform=${BUILDPLATFORM:-linux/amd64} golang:1.25-trixie AS api
