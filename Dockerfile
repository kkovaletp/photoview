### Build UI ###
FROM --platform=${BUILDPLATFORM:-linux/amd64} node:18 AS ui
# See for details: https://github.com/hadolint/hadolint/wiki/DL4006
SHELL ["/bin/bash", "-euo", "pipefail", "-c"]

ARG NODE_ENV=production
ENV NODE_ENV=${NODE_ENV}

WORKDIR /app/ui

COPY ui/package.json ui/package-lock.json /app/ui/
RUN if [ "$NODE_ENV" = "production" ]; then \
        echo "Installing production dependencies only..."; \
        npm ci --omit=dev; \
    else \
        echo "Installing all dependencies..."; \
        npm ci; \
    fi

COPY ui/ /app/ui

# Set environment variable REACT_APP_API_ENDPOINT from build args, uses "<web server>/api" as default
ARG REACT_APP_API_ENDPOINT
ENV REACT_APP_API_ENDPOINT=${REACT_APP_API_ENDPOINT}

# Set environment variable UI_PUBLIC_URL from build args, uses "<web server>/" as default
ARG UI_PUBLIC_URL=/
ENV UI_PUBLIC_URL=${UI_PUBLIC_URL}

ARG VERSION=unknown-branch
ARG TARGETARCH
# hadolint ignore=SC2155
RUN export BUILD_DATE=$(date -u +'%Y-%m-%dT%H:%M:%S+00:00(UTC)'); \
    export REACT_APP_BUILD_DATE=${BUILD_DATE}; \
    export COMMIT_SHA="-=<GitHub-CI-commit-sha-placeholder>=-"; \
    export REACT_APP_BUILD_COMMIT_SHA=${COMMIT_SHA}; \
    export VERSION="kkovaletp-2-${VERSION}-${TARGETARCH}"; \
    export REACT_APP_BUILD_VERSION=${VERSION}; \
    npm run build -- --base="${UI_PUBLIC_URL}"

### Build API ###
<<<<<<< HEAD
FROM --platform=${BUILDPLATFORM:-linux/amd64} golang:1.25-bookworm AS api
=======
FROM --platform=${BUILDPLATFORM:-linux/amd64} golang:1.25-trixie AS api
>>>>>>> 685df924
ARG TARGETPLATFORM

# See for details: https://github.com/hadolint/hadolint/wiki/DL4006
SHELL ["/bin/bash", "-euo", "pipefail", "-c"]

ENV GOPATH="/go"
ENV PATH="${GOPATH}/bin:${PATH}"
ENV CGO_ENABLED=1

# Download dependencies
COPY scripts/set_compiler_env.sh /app/scripts/
RUN chmod +x /app/scripts/*.sh \
    && source /app/scripts/set_compiler_env.sh

COPY scripts/install_*.sh /app/scripts/
RUN chmod +x /app/scripts/*.sh \
    && set -a && source /env && set +a \
    && /app/scripts/install_build_dependencies.sh \
    && /app/scripts/install_runtime_dependencies.sh

# hadolint ignore=DL3022
<<<<<<< HEAD
COPY --from=kkoval/dependencies:latest /artifacts.tar.gz /dependencies/
=======
COPY --from=photoview/dependencies:trixie /artifacts.tar.gz /dependencies/
>>>>>>> 685df924
WORKDIR /dependencies
RUN set -a && source /env && set +a \
    && git config --global --add safe.directory /app \
    && tar xfv artifacts.tar.gz \
    && cp -a include/* /usr/local/include/ \
    && cp -a pkgconfig/* "${PKG_CONFIG_PATH}" \
    && cp -a lib/* /usr/local/lib/ \
    && ldconfig \
    && apt-get install -y ./deb/jellyfin-ffmpeg.deb \
    && ln -s /usr/lib/jellyfin-ffmpeg/ffmpeg /usr/local/bin/ \
    && ln -s /usr/lib/jellyfin-ffmpeg/ffprobe /usr/local/bin/

COPY api/go.mod api/go.sum /app/api/
WORKDIR /app/api
RUN set -a && source /env && set +a \
    && go env \
    && go mod download \
    # Patch go-face
    && sed -i 's/-march=native//g' ${GOPATH}/pkg/mod/github.com/!kagami/go-face*/face.go \
    && sed -i 's/-lcblas//g' ${GOPATH}/pkg/mod/github.com/!kagami/go-face*/face.go \
    # Build dependencies that use CGO
    && go install \
        github.com/mattn/go-sqlite3 \
        github.com/Kagami/go-face

COPY api /app/api
RUN set -a && source /env && set +a \
    && go env \
    && go build -v -o photoview .

### Build release image ###
FROM debian:trixie-slim AS release
ARG TARGETPLATFORM

# See for details: https://github.com/hadolint/hadolint/wiki/DL4006
SHELL ["/bin/bash", "-euo", "pipefail", "-c"]

COPY scripts/install_runtime_dependencies.sh /app/scripts/
WORKDIR /dependencies
RUN --mount=type=bind,from=api,source=/dependencies/,target=/dependencies/ \
    chmod +x /app/scripts/install_runtime_dependencies.sh \
    # Create a user to run Photoview server
    && groupadd -g 999 photoview \
    && useradd -r -u 999 -g photoview -m photoview \
    # Install required dependencies
    && /app/scripts/install_runtime_dependencies.sh \
    # Install self-building libs
    && cp -a lib/*.so* /usr/local/lib/ \
    && ldconfig \
    && apt-get install -y ./deb/jellyfin-ffmpeg.deb \
    && ln -s /usr/lib/jellyfin-ffmpeg/ffmpeg /usr/local/bin/ \
    && ln -s /usr/lib/jellyfin-ffmpeg/ffprobe /usr/local/bin/ \
    # Cleanup
    && apt-get autoremove -y \
    && apt-get clean \
    && rm -rf /var/lib/apt/lists/*

COPY api/data /app/data
COPY --from=ui /app/ui/dist /app/ui
COPY --from=api /app/api/photoview /app/photoview
# This is a w/a for letting the UI build stage to be cached
# and not rebuilt every new commit because of the build_arg value change.
ARG COMMIT_SHA=NoCommit
RUN find /app/ui/assets -type f -name "SettingsPage.*.js" \
        -exec sed -i "s/=\"-=<GitHub-CI-commit-sha-placeholder>=-\";/=\"${COMMIT_SHA}\";/g" {} \;

WORKDIR /home/photoview

ENV PHOTOVIEW_LISTEN_IP=127.0.0.1
ENV PHOTOVIEW_LISTEN_PORT=8080

ENV PHOTOVIEW_SERVE_UI=1
ENV PHOTOVIEW_UI_PATH=/app/ui
ENV PHOTOVIEW_FACE_RECOGNITION_MODELS_PATH=/app/data/models
ENV PHOTOVIEW_MEDIA_CACHE=/home/photoview/media-cache

EXPOSE ${PHOTOVIEW_LISTEN_PORT}

HEALTHCHECK --interval=60s --timeout=10s \
    CMD curl --fail http://localhost:${PHOTOVIEW_LISTEN_PORT}/api/graphql \
        -X POST -H 'Content-Type: application/json' \
        --data-raw '{"operationName":"CheckInitialSetup","variables":{},"query":"query CheckInitialSetup { siteInfo { initialSetup }}"}' \
    || exit 1

LABEL org.opencontainers.image.source=https://github.com/kkovaletp/photoview/
USER photoview
ENTRYPOINT ["/app/photoview"]<|MERGE_RESOLUTION|>--- conflicted
+++ resolved
@@ -39,11 +39,7 @@
     npm run build -- --base="${UI_PUBLIC_URL}"
 
 ### Build API ###
-<<<<<<< HEAD
-FROM --platform=${BUILDPLATFORM:-linux/amd64} golang:1.25-bookworm AS api
-=======
 FROM --platform=${BUILDPLATFORM:-linux/amd64} golang:1.25-trixie AS api
->>>>>>> 685df924
 ARG TARGETPLATFORM
 
 # See for details: https://github.com/hadolint/hadolint/wiki/DL4006
@@ -65,11 +61,7 @@
     && /app/scripts/install_runtime_dependencies.sh
 
 # hadolint ignore=DL3022
-<<<<<<< HEAD
-COPY --from=kkoval/dependencies:latest /artifacts.tar.gz /dependencies/
-=======
-COPY --from=photoview/dependencies:trixie /artifacts.tar.gz /dependencies/
->>>>>>> 685df924
+COPY --from=kkoval/dependencies:trixie /artifacts.tar.gz /dependencies/
 WORKDIR /dependencies
 RUN set -a && source /env && set +a \
     && git config --global --add safe.directory /app \
