--- conflicted
+++ resolved
@@ -34,21 +34,11 @@
 ARG TARGETARCH
 ENV TARGETARCH=${TARGETARCH}
 # hadolint ignore=SC2155
-<<<<<<< HEAD
-RUN export BUILD_DATE=$(date -u +'%Y-%m-%dT%H:%M:%S+00:00(UTC)'); \
-    export REACT_APP_BUILD_DATE=${BUILD_DATE}; \
-    export COMMIT_SHA="-=<GitHub-CI-commit-sha-placeholder>=-"; \
-    export REACT_APP_BUILD_COMMIT_SHA=${COMMIT_SHA}; \
-    export VERSION="kkovaletp-2-${VERSION}-${TARGETARCH}"; \
-    export REACT_APP_BUILD_VERSION=${VERSION}; \
-    npm run build -- --base="${UI_PUBLIC_URL}"
-=======
 RUN export REACT_APP_BUILD_DATE="$(date -u +'%Y-%m-%dT%H:%M:%S+00:00(UTC)')"; \
     export REACT_APP_BUILD_COMMIT_SHA="-=<GitHub-CI-commit-sha-placeholder>=-"; \
-    export REACT_APP_BUILD_VERSION="${VERSION}-${TARGETARCH}"; \
+    export REACT_APP_BUILD_VERSION="kkovaletp-2-${VERSION}-${TARGETARCH}"; \
     export REACT_APP_API_ENDPOINT="${REACT_APP_API_ENDPOINT}"; \
     npm run build"$( [ "$NODE_ENV" != "production" ] && echo :dev )" -- --base="${UI_PUBLIC_URL}"
->>>>>>> 42cd40e1
 
 ### Build API ###
 FROM --platform=${BUILDPLATFORM:-linux/amd64} golang:1.25-trixie AS api
@@ -143,12 +133,8 @@
 WORKDIR /home/photoview
 
 ENV PHOTOVIEW_LISTEN_IP=127.0.0.1
-<<<<<<< HEAD
 ENV PHOTOVIEW_LISTEN_PORT=8080
-=======
-ENV PHOTOVIEW_LISTEN_PORT=80
 ENV PHOTOVIEW_API_ENDPOINT=/api
->>>>>>> 42cd40e1
 
 ENV PHOTOVIEW_SERVE_UI=1
 ENV PHOTOVIEW_UI_PATH=/app/ui
