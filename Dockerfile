--- conflicted
+++ resolved
@@ -72,16 +72,6 @@
 # Split values in `/env`
 # hadolint ignore=SC2046,SC2086
 RUN export $(cat /env) \
-<<<<<<< HEAD
-    && git config --global --add safe.directory /app \
-    && tar xfv artifacts.tar.gz \
-    && cp -a include/* /usr/local/include/ \
-    && cp -a pkgconfig/* ${PKG_CONFIG_PATH} \
-    && cp -a lib/* /usr/local/lib/ \
-    && cp -a bin/* /usr/local/bin/ \
-    && ldconfig \
-    && apt-get install -y ./deb/jellyfin-ffmpeg.deb
-=======
   && git config --global --add safe.directory /app \
   && tar xfv artifacts.tar.gz \
   && cp -a include/* /usr/local/include/ \
@@ -89,7 +79,6 @@
   && cp -a lib/* /usr/local/lib/ \
   && ldconfig \
   && apt-get install -y ./deb/jellyfin-ffmpeg.deb
->>>>>>> c730ac05
 
 COPY api/go.mod api/go.sum /app/api/
 WORKDIR /app/api
@@ -124,30 +113,9 @@
 
 COPY scripts/install_runtime_dependencies.sh /app/scripts/
 WORKDIR /dependencies
-<<<<<<< HEAD
 RUN --mount=type=cache,target=/var/cache/apt,sharing=locked,id=apt-cache-${TARGETARCH} \
     --mount=type=cache,target=/var/lib/apt/lists,sharing=locked,id=apt-lists-${TARGETARCH} \
     --mount=type=bind,from=api,source=/dependencies/,target=/dependencies/ \
-    chmod +x /app/scripts/install_runtime_dependencies.sh \
-    # Create a user to run Photoview server
-    && groupadd -g 999 photoview \
-    && useradd -r -u 999 -g photoview -m photoview \
-    # Install required dependencies
-    && /app/scripts/install_runtime_dependencies.sh \
-    # Install self-building libs
-    && cp -a lib/*.so* /usr/local/lib/ \
-    && cp -a bin/* /usr/local/bin/ \
-    && cp -a etc/* /usr/local/etc/ \
-    && ldconfig \
-    && apt-get install -y ./deb/jellyfin-ffmpeg.deb \
-    && ln -s /usr/lib/jellyfin-ffmpeg/ffmpeg /usr/local/bin/ \
-    && ln -s /usr/lib/jellyfin-ffmpeg/ffprobe /usr/local/bin/ \
-    # Cleanup
-    && apt-get autoremove -y \
-    && apt-get clean \
-    && rm -rf /var/lib/apt/lists/*
-=======
-RUN --mount=type=bind,from=api,source=/dependencies/,target=/dependencies/ \
   chmod +x /app/scripts/install_runtime_dependencies.sh \
   # Create a user to run Photoview server
   && groupadd -g 999 photoview \
@@ -164,7 +132,6 @@
   && apt-get autoremove -y \
   && apt-get clean \
   && rm -rf /var/lib/apt/lists/*
->>>>>>> c730ac05
 
 COPY api/data /app/data
 COPY --from=ui /app/ui/dist /app/ui
