### Build UI ###
FROM --platform=${BUILDPLATFORM:-linux/amd64} node:10 as ui

ARG PHOTOVIEW_API_ENDPOINT
ENV PHOTOVIEW_API_ENDPOINT=${PHOTOVIEW_API_ENDPOINT}

# Set environment variable UI_PUBLIC_URL from build args, uses "/" as default
ARG UI_PUBLIC_URL
ENV UI_PUBLIC_URL=${UI_PUBLIC_URL:-/}

RUN mkdir -p /app
WORKDIR /app

# Download dependencies
COPY ui/package*.json /app/
RUN npm install

# Build frontend
COPY ui /app
RUN npm run build -- --public-url $UI_PUBLIC_URL

### Build API ###
FROM --platform=${BUILDPLATFORM:-linux/amd64} debian:bullseye-slim AS api
ARG TARGETPLATFORM

COPY docker/install_build_dependencies.sh /tmp/
RUN chmod +x /tmp/install_build_dependencies.sh && /tmp/install_build_dependencies.sh

COPY docker/go_wrapper.sh /go/bin/go
RUN chmod +x /go/bin/go

ENV CGO_ENABLED 1

RUN go env

RUN mkdir -p /app
WORKDIR /app

# Download dependencies
COPY api/go.mod api/go.sum /app/
RUN go mod download

# Patch go-face
RUN sed -i 's/-march=native//g' /root/go/pkg/mod/github.com/!kagami/go-face*/face.go

# Build dependencies that use CGO
RUN go install \
  github.com/mattn/go-sqlite3 \
  github.com/Kagami/go-face

# Copy and build api source
COPY api /app
RUN go build -v -o photoview .

### Copy api and ui to production environment ###
FROM debian:bullseye-slim
ARG TARGETPLATFORM
WORKDIR /app

COPY api/data /app/data

RUN apt-get update \
  # Required dependencies
<<<<<<< HEAD
  && apt-get install -y curl gpg libdlib19 ffmpeg exiftool
=======
  && apt-get install -y curl gpg libdlib19 ffmpeg libheif1
>>>>>>> 804b4576

# Install Darktable if building for a supported architecture
RUN if [ "${TARGETPLATFORM}" = "linux/amd64" ] || [ "${TARGETPLATFORM}" = "linux/arm64" ]; then \
  apt-get install -y darktable; fi

# Remove build dependencies and cleanup
RUN apt-get purge -y curl gpg \
  && apt-get autoremove -y \
  && apt-get clean \
  && rm -rf /var/lib/apt/lists/*

COPY --from=ui /app/dist /ui
COPY --from=api /app/photoview /app/photoview

ENV PHOTOVIEW_LISTEN_IP 127.0.0.1
ENV PHOTOVIEW_LISTEN_PORT 80

ENV PHOTOVIEW_SERVE_UI 1
ENV PHOTOVIEW_UI_PATH /ui

EXPOSE 80

ENTRYPOINT ["/app/photoview"]<|MERGE_RESOLUTION|>--- conflicted
+++ resolved
@@ -61,11 +61,7 @@
 
 RUN apt-get update \
   # Required dependencies
-<<<<<<< HEAD
-  && apt-get install -y curl gpg libdlib19 ffmpeg exiftool
-=======
-  && apt-get install -y curl gpg libdlib19 ffmpeg libheif1
->>>>>>> 804b4576
+  && apt-get install -y curl gpg libdlib19 ffmpeg exiftool libheif1
 
 # Install Darktable if building for a supported architecture
 RUN if [ "${TARGETPLATFORM}" = "linux/amd64" ] || [ "${TARGETPLATFORM}" = "linux/arm64" ]; then \
