### Build UI ###
FROM --platform=${BUILDPLATFORM:-linux/amd64} node:18 AS ui

# See for details: https://github.com/hadolint/hadolint/wiki/DL4006
SHELL ["/bin/bash", "-euo", "pipefail", "-c"]

ARG NODE_ENV
ENV NODE_ENV=${NODE_ENV:-production}

ARG REACT_APP_API_ENDPOINT
ENV REACT_APP_API_ENDPOINT=${REACT_APP_API_ENDPOINT}

# Set environment variable UI_PUBLIC_URL from build args, uses "/" as default
ARG UI_PUBLIC_URL
ENV UI_PUBLIC_URL=${UI_PUBLIC_URL:-/}

ARG VERSION
ENV VERSION=${VERSION:-undefined}
ENV REACT_APP_BUILD_VERSION=${VERSION:-undefined}

ARG BUILD_DATE
ENV BUILD_DATE=${BUILD_DATE:-undefined}
ENV REACT_APP_BUILD_DATE=${BUILD_DATE:-undefined}

ARG COMMIT_SHA
ENV COMMIT_SHA=${COMMIT_SHA:-}
ENV REACT_APP_BUILD_COMMIT_SHA=${COMMIT_SHA:-}

WORKDIR /app/ui

COPY ui/package.json ui/package-lock.json /app/ui/
RUN npm ci --ignore-scripts

COPY ui/ /app/ui
# hadolint ignore=SC2155
RUN if [ "${BUILD_DATE}" = "undefined" ]; then \
  export BUILD_DATE=$(date -u +'%Y-%m-%dT%H:%M:%SZ'); \
  export REACT_APP_BUILD_DATE=${BUILD_DATE}; \
  fi; \
  npm run build -- --base="${UI_PUBLIC_URL}"

### Build API ###
FROM --platform=${BUILDPLATFORM:-linux/amd64} golang:1.24-bookworm AS api
ARG TARGETPLATFORM

# See for details: https://github.com/hadolint/hadolint/wiki/DL4006
SHELL ["/bin/bash", "-euo", "pipefail", "-c"]

ENV GOPATH="/go"
ENV PATH="${GOPATH}/bin:${PATH}"
ENV CGO_ENABLED=1

# Download dependencies
COPY scripts/set_compiler_env.sh /app/scripts/
RUN chmod +x /app/scripts/*.sh \
  && source /app/scripts/set_compiler_env.sh

COPY scripts/install_*.sh /app/scripts/
# Split values in `/env`
# hadolint ignore=SC2046
RUN chmod +x /app/scripts/*.sh \
  && export $(cat /env) \
  && /app/scripts/install_build_dependencies.sh \
  && /app/scripts/install_runtime_dependencies.sh

# hadolint ignore=DL3022
COPY --from=kkoval/dependencies /artifacts.tar.gz /dependencies/
WORKDIR /dependencies
# Split values in `/env`
# hadolint ignore=SC2046,SC2086
RUN export $(cat /env) \
  && git config --global --add safe.directory /app \
  && tar xfv artifacts.tar.gz \
  && cp -a include/* /usr/local/include/ \
  && cp -a pkgconfig/* ${PKG_CONFIG_PATH} \
  && cp -a lib/* /usr/local/lib/ \
  && cp -a bin/* /usr/local/bin/ \
  && ldconfig \
  && apt-get install -y ./deb/jellyfin-ffmpeg.deb

COPY api/go.mod api/go.sum /app/api/
WORKDIR /app/api
# Split values in `/env`
# hadolint ignore=SC2046
RUN export $(cat /env) \
  && go env \
  && go mod download \
  # Patch go-face
  && sed -i 's/-march=native//g' ${GOPATH}/pkg/mod/github.com/!kagami/go-face*/face.go \
  # Build dependencies that use CGO
  && go install \
  github.com/mattn/go-sqlite3 \
  github.com/Kagami/go-face

COPY api /app/api
# Split values in `/env`
# hadolint ignore=SC2046
RUN export $(cat /env) \
  && go env \
  && go build -v -o photoview .

### Build release image ###
FROM debian:bookworm-slim AS release
ARG TARGETPLATFORM

# See for details: https://github.com/hadolint/hadolint/wiki/DL4006
SHELL ["/bin/bash", "-euo", "pipefail", "-c"]

COPY scripts/install_runtime_dependencies.sh /app/scripts/
WORKDIR /dependencies
RUN --mount=type=bind,from=api,source=/dependencies/,target=/dependencies/ \
  chmod +x /app/scripts/install_runtime_dependencies.sh \
  # Create a user to run Photoview server
  && groupadd -g 999 photoview \
  && useradd -r -u 999 -g photoview -m photoview \
  # Install required dependencies
  && /app/scripts/install_runtime_dependencies.sh \
  # Install self-building libs
<<<<<<< HEAD
  && cp -a lib/* /usr/local/lib/ \
=======
  && cd /dependencies \
  && cp -a lib/*.so* /usr/local/lib/ \
>>>>>>> 8872ea1d
  && cp -a bin/* /usr/local/bin/ \
  && cp -a etc/* /usr/local/etc/ \
  && ldconfig \
  && apt-get install -y ./deb/jellyfin-ffmpeg.deb \
  && ln -s /usr/lib/jellyfin-ffmpeg/ffmpeg /usr/local/bin/ \
  && ln -s /usr/lib/jellyfin-ffmpeg/ffprobe /usr/local/bin/ \
  # Cleanup
  && apt-get autoremove -y \
  && apt-get clean \
  && rm -rf /var/lib/apt/lists/*

COPY api/data /app/data
COPY --from=ui /app/ui/dist /app/ui
COPY --from=api /app/api/photoview /app/photoview

WORKDIR /home/photoview

ENV PHOTOVIEW_LISTEN_IP=127.0.0.1
ENV PHOTOVIEW_LISTEN_PORT=8080

ENV PHOTOVIEW_SERVE_UI=1
ENV PHOTOVIEW_UI_PATH=/app/ui
ENV PHOTOVIEW_FACE_RECOGNITION_MODELS_PATH=/app/data/models
ENV PHOTOVIEW_MEDIA_CACHE=/home/photoview/media-cache

EXPOSE ${PHOTOVIEW_LISTEN_PORT}

HEALTHCHECK --interval=60s --timeout=10s \
  CMD curl --fail http://localhost:${PHOTOVIEW_LISTEN_PORT}/api/graphql \
  -X POST -H 'Content-Type: application/json' \
  --data-raw '{"operationName":"CheckInitialSetup","variables":{},"query":"query CheckInitialSetup { siteInfo { initialSetup }}"}' \
  || exit 1

LABEL org.opencontainers.image.source=https://github.com/kkovaletp/photoview/
USER photoview
ENTRYPOINT ["/app/photoview"]<|MERGE_RESOLUTION|>--- conflicted
+++ resolved
@@ -116,12 +116,7 @@
   # Install required dependencies
   && /app/scripts/install_runtime_dependencies.sh \
   # Install self-building libs
-<<<<<<< HEAD
-  && cp -a lib/* /usr/local/lib/ \
-=======
-  && cd /dependencies \
   && cp -a lib/*.so* /usr/local/lib/ \
->>>>>>> 8872ea1d
   && cp -a bin/* /usr/local/bin/ \
   && cp -a etc/* /usr/local/etc/ \
   && ldconfig \
