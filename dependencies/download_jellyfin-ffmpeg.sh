#!/bin/bash
set -euo pipefail

<<<<<<< HEAD
: "${DEB_HOST_MULTIARCH:=x86_64-linux-gnu}"
: "${DEB_HOST_ARCH:=amd64}"
CACHE_DIR="${BUILD_CACHE_DIR:-/build-cache}/jellyfin-ffmpeg-${JELLYFIN_FFMPEG_VERSION}"
CACHE_MARKER="${CACHE_DIR}/jellyfin-ffmpeg-${JELLYFIN_FFMPEG_VERSION}-complete"

# Check if this specific version is already downloaded and cached
if [[ -f "$CACHE_MARKER" ]] && [[ -d "${CACHE_DIR}/output" ]]; then
  echo "jellyfin-ffmpeg ${JELLYFIN_FFMPEG_VERSION} found in cache, reusing..."
  mkdir -p /output
  cp -r "${CACHE_DIR}/output/"* /output/
  exit 0
fi

echo "Downloading jellyfin-ffmpeg ${JELLYFIN_FFMPEG_VERSION} (cache miss)..."

echo Compiler: "${DEB_HOST_MULTIARCH}" Arch: "${DEB_HOST_ARCH}"

URL="https://api.github.com/repos/jellyfin/jellyfin-ffmpeg/tarball/${JELLYFIN_FFMPEG_VERSION}"
echo download jellyfin-ffmpeg from "$URL"
mkdir -p /output/deb
curl -L -o /output/deb/jellyfin-ffmpeg.deb ${GITHUB_TOKEN:+-H "Authorization: Bearer ${GITHUB_TOKEN}"} "$URL"
=======
# Fallback to the latest version if JELLYFIN_FFMPEG_VERSION is not set
if [[ -z "$JELLYFIN_FFMPEG_VERSION" ]]; then
  echo "WARN: jellyfin-ffmpeg version is empty, most likely the script runs not on CI."
  echo "Fetching the latest version from jellyfin-ffmpeg repo..."
  JELLYFIN_FFMPEG_VERSION=$(curl -fsSL --retry 2 --retry-delay 5 --retry-max-time 60 \
    "https://api.github.com/repos/jellyfin/jellyfin-ffmpeg/releases/latest" | jq -r '.tag_name')
fi

: "${DEB_HOST_MULTIARCH:=$(uname -m)-linux-gnu}"
: "${DEB_HOST_ARCH:=$(dpkg --print-architecture)}"
CACHE_DIR="${BUILD_CACHE_DIR:-/build-cache}/jellyfin-ffmpeg-${JELLYFIN_FFMPEG_VERSION}"
CACHE_MARKER="${CACHE_DIR}/jellyfin-ffmpeg-${JELLYFIN_FFMPEG_VERSION}-complete"

# Check if this specific version is already downloaded and cached
if [[ -f "$CACHE_MARKER" ]] && [[ -d "${CACHE_DIR}/output" ]]; then
  echo "jellyfin-ffmpeg ${JELLYFIN_FFMPEG_VERSION} found in cache, reusing..."
  mkdir -p /output
  cp -ra "${CACHE_DIR}/output/"* /output/
  exit 0
fi

echo "Downloading jellyfin-ffmpeg ${JELLYFIN_FFMPEG_VERSION} (cache miss)..."

echo Compiler: "${DEB_HOST_MULTIARCH}" Arch: "${DEB_HOST_ARCH}"

VER="${JELLYFIN_FFMPEG_VERSION#v}"
MAJOR_VER=$(echo "${VER}" | cut -d. -f1)
URL="https://github.com/jellyfin/jellyfin-ffmpeg/releases/download/${JELLYFIN_FFMPEG_VERSION}/jellyfin-ffmpeg${MAJOR_VER}_${VER}-bookworm_${DEB_HOST_ARCH}.deb"
echo download jellyfin-ffmpeg from "$URL"
mkdir -p /output/deb
curl -fsSL --retry 2 --retry-delay 5 --retry-max-time 60 -o /output/deb/jellyfin-ffmpeg.deb "$URL"
>>>>>>> a8edb30a

# After successful download, cache the results
echo "Caching jellyfin-ffmpeg ${JELLYFIN_FFMPEG_VERSION} build results..."
mkdir -p "${CACHE_DIR}/output"
<<<<<<< HEAD
cp -r /output/* "${CACHE_DIR}/output/"
=======
cp -ra /output/* "${CACHE_DIR}/output/"
>>>>>>> a8edb30a
touch "$CACHE_MARKER"

echo "jellyfin-ffmpeg ${JELLYFIN_FFMPEG_VERSION} downloaded and cached"<|MERGE_RESOLUTION|>--- conflicted
+++ resolved
@@ -1,29 +1,6 @@
 #!/bin/bash
 set -euo pipefail
 
-<<<<<<< HEAD
-: "${DEB_HOST_MULTIARCH:=x86_64-linux-gnu}"
-: "${DEB_HOST_ARCH:=amd64}"
-CACHE_DIR="${BUILD_CACHE_DIR:-/build-cache}/jellyfin-ffmpeg-${JELLYFIN_FFMPEG_VERSION}"
-CACHE_MARKER="${CACHE_DIR}/jellyfin-ffmpeg-${JELLYFIN_FFMPEG_VERSION}-complete"
-
-# Check if this specific version is already downloaded and cached
-if [[ -f "$CACHE_MARKER" ]] && [[ -d "${CACHE_DIR}/output" ]]; then
-  echo "jellyfin-ffmpeg ${JELLYFIN_FFMPEG_VERSION} found in cache, reusing..."
-  mkdir -p /output
-  cp -r "${CACHE_DIR}/output/"* /output/
-  exit 0
-fi
-
-echo "Downloading jellyfin-ffmpeg ${JELLYFIN_FFMPEG_VERSION} (cache miss)..."
-
-echo Compiler: "${DEB_HOST_MULTIARCH}" Arch: "${DEB_HOST_ARCH}"
-
-URL="https://api.github.com/repos/jellyfin/jellyfin-ffmpeg/tarball/${JELLYFIN_FFMPEG_VERSION}"
-echo download jellyfin-ffmpeg from "$URL"
-mkdir -p /output/deb
-curl -L -o /output/deb/jellyfin-ffmpeg.deb ${GITHUB_TOKEN:+-H "Authorization: Bearer ${GITHUB_TOKEN}"} "$URL"
-=======
 # Fallback to the latest version if JELLYFIN_FFMPEG_VERSION is not set
 if [[ -z "$JELLYFIN_FFMPEG_VERSION" ]]; then
   echo "WARN: jellyfin-ffmpeg version is empty, most likely the script runs not on CI."
@@ -55,16 +32,11 @@
 echo download jellyfin-ffmpeg from "$URL"
 mkdir -p /output/deb
 curl -fsSL --retry 2 --retry-delay 5 --retry-max-time 60 -o /output/deb/jellyfin-ffmpeg.deb "$URL"
->>>>>>> a8edb30a
 
 # After successful download, cache the results
 echo "Caching jellyfin-ffmpeg ${JELLYFIN_FFMPEG_VERSION} build results..."
 mkdir -p "${CACHE_DIR}/output"
-<<<<<<< HEAD
-cp -r /output/* "${CACHE_DIR}/output/"
-=======
 cp -ra /output/* "${CACHE_DIR}/output/"
->>>>>>> a8edb30a
 touch "$CACHE_MARKER"
 
 echo "jellyfin-ffmpeg ${JELLYFIN_FFMPEG_VERSION} downloaded and cached"