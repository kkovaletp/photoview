--- conflicted
+++ resolved
@@ -45,13 +45,7 @@
 WORKDIR /tmp/download-ffmpeg
 COPY --chmod=0755 download_jellyfin-ffmpeg.sh .
 RUN --mount=type=cache,target=${BUILD_CACHE_DIR},id=ffmpeg-${TARGETARCH}-${JELLYFIN_FFMPEG_VERSION} \
-<<<<<<< HEAD
-    --mount=type=secret,id=github_token \
-    export GITHUB_TOKEN=$(cat /run/secrets/github_token) \
-    && export $(cat /env) && ./download_jellyfin-ffmpeg.sh
-=======
     export $(cat /env) && ./download_jellyfin-ffmpeg.sh
->>>>>>> a8edb30a
 
 FROM base-prep AS final-assembly
 COPY --from=build-libraw /output/ /output/
@@ -61,10 +55,6 @@
 COPY --chmod=0755 output.sh /
 RUN /output.sh
 
-<<<<<<< HEAD
-FROM debian:bookworm-slim AS release
-=======
 FROM scratch AS release
->>>>>>> a8edb30a
 COPY --from=final-assembly /artifacts.tar.gz /
 USER nobody