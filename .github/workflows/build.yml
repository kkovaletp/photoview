--- conflicted
+++ resolved
@@ -17,10 +17,6 @@
   DOCKER_REGISTRY: ${{ github.repository != 'kkovaletp/photoview' && 'ghcr.io/' || '' }}
   DOCKER_USERNAME: kkoval
   DOCKER_PASSWORD: ${{ secrets.DOCKER_PASSWORD }}
-<<<<<<< HEAD
-=======
-  DOCKER_IMAGE: kkoval/photoview
->>>>>>> 2d0829e4
   DOCKER_PLATFORMS: linux/amd64,linux/arm64
   QEMU_PLATFORMS: amd64,arm64
 
