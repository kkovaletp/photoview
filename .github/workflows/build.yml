name: Docker builds

on:
  pull_request:
    branches: [master]
  push:
    branches: [master]
    tags:
      - v*

env:
  DOCKER_USERNAME: kkoval
  DOCKER_PASSWORD: ${{ secrets.DOCKER_PASSWORD }}

jobs:
  build:
    name: Build Docker Images
    runs-on: ubuntu-latest
    strategy:
      fail-fast: false
      matrix:
        include:
          - name: photoview
            description: Photo gallery for self-hosted personal servers
            platforms: linux/amd64,linux/arm64,linux/arm/v7,linux/arm/v6
            context: .
          - name: ffmpeg
            description: External FFmpeg HW-accelerated media processor
            platforms: linux/amd64,linux/arm64
            context: ./docker/ffmpeg

    steps:
      - name: Checkout
        uses: actions/checkout@v4

      - name: Fetch branches
        run: git fetch --all

<<<<<<< HEAD
=======
      - name: Hadolint report
        uses: hadolint/hadolint-action@v3.1.0
        with:
          dockerfile: Dockerfile
          output-file: hadolint.json
          format: json
          no-fail: true

>>>>>>> 0711f121
      - name: SonarCloud Scan
        uses: SonarSource/sonarcloud-github-action@master
        if: github.repository == 'kkovaletp/photoview'
        env:
          GITHUB_TOKEN: ${{ secrets.GITHUB_TOKEN }}  # Needed to get PR information, if any
          SONAR_TOKEN: ${{ secrets.SONAR_TOKEN_DOCKER }}

      - name: Set up QEMU
        uses: docker/setup-qemu-action@v3
        with:
          platforms: ${{ matrix.platforms }}

      - name: Set up Docker Buildx
        uses: docker/setup-buildx-action@v3

      - name: Docker Login
        if: success() && github.event_name != 'pull_request' && github.repository == 'kkovaletp/photoview'
        uses: docker/login-action@v3
        with:
          username: ${{ env.DOCKER_USERNAME }}
          password: ${{ env.DOCKER_PASSWORD }}

      - name: Docker meta for ${{ matrix.name }}
        id: docker_meta
        uses: docker/metadata-action@v5
        with:
          # list of Docker images to use as base name for tags
          images: ${{ env.DOCKER_USERNAME }}/${{ matrix.name }}
          labels: |
            org.opencontainers.image.title=${{ matrix.name }}
            org.opencontainers.image.description=${{ matrix.description }}
          annotations: |
            org.opencontainers.image.title=${{ matrix.name }}
            org.opencontainers.image.description=${{ matrix.description }}
          # Docker tags based on the following events/attributes
          tags: |
            type=schedule
            type=ref,event=branch
            type=ref,event=pr
            type=semver,pattern={{version}}
            type=semver,pattern={{major}}.{{minor}}
            type=semver,pattern={{major}}
            type=sha

      - name: Set Build Args
        id: vars
        run: |
          echo "BUILD_DATE=$(date +%Y-%m-%d)" >> $GITHUB_OUTPUT
          echo "VERSION=kkoval-2-$(date +%Y-%m-%d)" >> $GITHUB_OUTPUT

      - name: Build and push ${{ env.DOCKER_USERNAME }}/${{ matrix.name }}
        id: docker_buildx
        uses: docker/build-push-action@v5
        with:
          context: ${{ matrix.context }}
          sbom: true
          provenance: mode=max
          platforms: ${{ matrix.platforms }}
          pull: true
          push: ${{ github.event_name != 'pull_request' && github.repository == 'kkovaletp/photoview' }}
          tags: ${{ steps.docker_meta.outputs.tags }}
          labels: ${{ steps.docker_meta.outputs.labels }}
          annotations: ${{ steps.meta.outputs.annotations }}
          cache-from: type=gha
          cache-to: type=gha,mode=max
          build-args: |
            BUILD_DATE=${{ steps.vars.outputs.BUILD_DATE }}
            REACT_APP_BUILD_DATE=${{ steps.vars.outputs.BUILD_DATE }}
            VERSION=${{ steps.vars.outputs.VERSION }}
            REACT_APP_BUILD_VERSION=${{ steps.vars.outputs.VERSION }}
            COMMIT_SHA=${{ github.sha }}
            REACT_APP_BUILD_COMMIT_SHA=${{ github.sha }}

  dockle:
    name: Dockle Containers Analysis
    runs-on: ubuntu-latest
    needs: build
    if: github.repository == 'kkovaletp/photoview' && github.event_name != 'pull_request'
    strategy:
      fail-fast: false
      matrix:
        include:
          - name: photoview
          - name: ffmpeg

    steps:
       # Makes sure your .dockleignore file is available to the next step
      - name: Checkout repository
        uses: actions/checkout@v4

      - name: Docker Login
        uses: docker/login-action@v3
        with:
          username: ${{ env.DOCKER_USERNAME }}
          password: ${{ env.DOCKER_PASSWORD }}

      - name: Run Dockle for ${{ env.DOCKER_USERNAME }}/${{ matrix.name }}:master
        uses: erzz/dockle-action@v1
        with:
          image: ${{ env.DOCKER_USERNAME }}/${{ matrix.name }}:master
          report-name: ${{ matrix.name }}-dockle-results
          report-format: sarif
          failure-threshold: fatal
          exit-code: 1
          timeout: 5m

      - name: Upload SARIF file
        if: always()
        uses: github/codeql-action/upload-sarif@v3
        with:
          sarif_file: ${{ matrix.name }}-dockle-results.sarif<|MERGE_RESOLUTION|>--- conflicted
+++ resolved
@@ -27,7 +27,7 @@
           - name: ffmpeg
             description: External FFmpeg HW-accelerated media processor
             platforms: linux/amd64,linux/arm64
-            context: ./docker/ffmpeg
+            context: ./ffmpeg-image
 
     steps:
       - name: Checkout
@@ -36,17 +36,6 @@
       - name: Fetch branches
         run: git fetch --all
 
-<<<<<<< HEAD
-=======
-      - name: Hadolint report
-        uses: hadolint/hadolint-action@v3.1.0
-        with:
-          dockerfile: Dockerfile
-          output-file: hadolint.json
-          format: json
-          no-fail: true
-
->>>>>>> 0711f121
       - name: SonarCloud Scan
         uses: SonarSource/sonarcloud-github-action@master
         if: github.repository == 'kkovaletp/photoview'
