--- conflicted
+++ resolved
@@ -154,12 +154,6 @@
             type=gha,mode=max,scope=test-api-${{ hashFiles('api/go.sum', 'scripts/install_*.sh') }}
           build-args: |
             NODE_ENV=production
-<<<<<<< HEAD
-            COMMIT_SHA=${{ github.sha }}
-            REACT_APP_BUILD_COMMIT_SHA=${{ github.sha }}
-=======
-            VERSION=${{ github.ref_name }}
->>>>>>> a8edb30a
 
   dockle:
     name: Dockle Container Analysis
