name: "Code Analysis"

on:
  push:
    branches: [master]
  pull_request:
    # The branches below must be a subset of the branches above
    branches: [master]
  schedule:
    # At 01:37 every Thursday. Details in https://docs.github.com/en/actions/writing-workflows/choosing-when-your-workflow-runs/events-that-trigger-workflows#schedule
    - cron: '37 1 * * 4'

jobs:
  create-matrix:
    runs-on: ubuntu-latest
    steps:
      - name: Get languages from repo
        id: set-matrix
        uses: advanced-security/set-codeql-language-matrix@v1
        with:
          access-token: ${{ secrets.GITHUB_TOKEN }}
          endpoint: ${{ github.event.repository.languages_url }}
    outputs:
      matrix: ${{ steps.set-matrix.outputs.languages }}

  code-ql:
    name: CodeQL
    needs: create-matrix
    if: ${{ needs.create-matrix.outputs.matrix != '[]' && github.repository == 'kkovaletp/photoview' }}
    runs-on: ubuntu-latest
    strategy:
      fail-fast: false
      matrix:
        language: ${{ fromJSON(needs.create-matrix.outputs.matrix) }}
    steps:
      - name: Checkout repository
        uses: actions/checkout@v5

      # Initializes the CodeQL tools for scanning.
      - name: Initialize CodeQL
        uses: github/codeql-action/init@v3
        with:
          languages: ${{ matrix.language }}
          # Run further tests
          queries: security-extended, security-and-quality
          # debug: true

      # Autobuild attempts to build any compiled languages (C/C++, C#, or Java).
      - name: Autobuild
        uses: github/codeql-action/autobuild@v3
        with:
          working-directory: ${{ ( matrix.language == 'go' && './api' ) || ( matrix.language == 'javascript' && './ui' ) || '.' }}

      - name: Perform CodeQL Analysis
        uses: github/codeql-action/analyze@v3
        with:
          category: "/language:${{ matrix.language }}"

  anchore:
    name: Anchore scan code dependencies
    if: github.repository == 'kkovaletp/photoview'
    runs-on: ubuntu-latest

    steps:
      - name: Checkout repository
        uses: actions/checkout@v5

      - name: Generate report
        id: scan
        uses: anchore/scan-action@v7
        continue-on-error: true
        with:
          path: "."
          fail-build: false
          add-cpes-if-none: true

      - name: Upload report
        uses: github/codeql-action/upload-sarif@v3
        if: ${{ steps.scan.conclusion == 'success' || steps.scan.conclusion == 'failure' }}
        with:
          sarif_file: ${{ steps.scan.outputs.sarif }}

      - name: Scan PR source code
        id: scan-fixed
        uses: anchore/scan-action@v7
        if: always() && github.event_name == 'pull_request'
        continue-on-error: true
        with:
          path: "."
          fail-build: false
          add-cpes-if-none: true
          output-format: json
          severity-cutoff: high
          only-fixed: true

      - name: Prepare JSON
        if: ${{ ( steps.scan-fixed.conclusion == 'success' || steps.scan-fixed.conclusion == 'failure' ) && github.event_name == 'pull_request' }}
        run: |
          jq '{
            "|": (
              .matches
              | map(
                  . + {
                    severity_rank: (
                      {
                        Critical: 1,
                        High: 2,
                        Medium: 3,
                        Low: 4,
                        Negligible: 5,
                        Unknown: 6
                      }[.vulnerability.severity] // 99
                    )
                  }
                )
              | sort_by(.severity_rank, .artifact.name)
              | map({
                  "language": .artifact.language,
                  "id": .vulnerability.id,
                  "severity": .vulnerability.severity,
                  "name": .artifact.name,
                  "version": .artifact.version,
                  "fix-versions": .vulnerability.fix.versions[0],
                  "path": .artifact.locations[0].path,
                  "description": .vulnerability.description
                })
            )
          }' ${{ steps.scan-fixed.outputs.json }} > vulns.json
          cat vulns.json | jq

      - name: JSON to Table
        uses: Teebra/JSON-to-HTML-table@v2.0.0
        if: github.event_name == 'pull_request'
        with:
          json-file: vulns.json

      - name: Update Pull Request
        uses: actions/github-script@v8
        if: github.event_name == 'pull_request'
        with:
          github-token: ${{ secrets.COMMENT_TOKEN }}
          script: |
            const fs = require('fs');
            let scanResults = fs.readFileSync('output.html', 'utf8');
            let output = '';

            const comments = await github.rest.issues.listComments({
              issue_number: context.issue.number,
              owner: context.repo.owner,
              repo: context.repo.repo
            });

            const botComment = comments.data.find(
              comment => comment.body.includes('Anchore Grype scan results:')
            );

            output += '#### Anchore Grype scan results:\n';
            output += 'Anchore Grype detected vulnerabilities in project dependencies, for which fixed versions are available.\n';
            output += 'Please find more details in the "Checks" tab of this PR > "Code scanning results" > "Grype".\n';

            if (scanResults) {
              output += '\n' + scanResults + '\n';
            } else {
              output += '\nNo vulnerabilities detected.\n';
              output += 'This might also mean that the scan job failed. Please check it.\n';
            }

            if (botComment) {
              await github.rest.issues.deleteComment({
                comment_id: botComment.id,
                owner: context.repo.owner,
                repo: context.repo.repo
              });
            }
            await github.rest.issues.createComment({
              issue_number: context.issue.number,
              owner: context.repo.owner,
              repo: context.repo.repo,
              body: output
            });

  hadolint:
    name: Hadolint Dockerfile
    if: github.repository == 'kkovaletp/photoview'
    runs-on: ubuntu-latest

    steps:
      - name: Checkout repository
        uses: actions/checkout@v5

      - name: Lint Dockerfile
<<<<<<< HEAD
        id: hadolint
        uses: hadolint/hadolint-action@v3.3.0
=======
        id: lint
        uses: hadolint/hadolint-action@v3.2.0
        continue-on-error: true
>>>>>>> 32792d12
        with:
          dockerfile: Dockerfile
          config: ${{ github.workspace }}/.hadolint.yaml
          format: tty
          failure-threshold: error

      - name: Update Pull Request
        uses: actions/github-script@v8
        if: ${{ ( steps.hadolint.conclusion == 'success' || steps.hadolint.conclusion == 'failure' ) && github.event_name == 'pull_request' }}
        with:
<<<<<<< HEAD
          github-token: ${{ secrets.COMMENT_TOKEN }}
          script: |
            let hadolintResults = process.env.HADOLINT_RESULTS;
            let output = '';

            const comments = await github.rest.issues.listComments({
              issue_number: context.issue.number,
              owner: context.repo.owner,
              repo: context.repo.repo
            });

            const botComment = comments.data.find(
              comment => comment.body.includes('Hadolint issues:')
            );

            if (hadolintResults) {
              output += '#### Hadolint issues:\n';
              output += 'Hadolint detected issues during execution.\n';
              output += '\n```\n' + hadolintResults + '\n```\n';
              output += '\nFind more info about detected issues and recommendations for fixes in the ';
              output += '[Rules table](https://github.com/hadolint/hadolint?tab=readme-ov-file#rules).';
            } else {
              output += '#### Hadolint issues:\n';
              output += 'Hadolint did not find any issues.\n';
            }

            if (botComment) {
              await github.rest.issues.deleteComment({
                comment_id: botComment.id,
                owner: context.repo.owner,
                repo: context.repo.repo
              });
            }

            await github.rest.issues.createComment({
              issue_number: context.issue.number,
              owner: context.repo.owner,
              repo: context.repo.repo,
              body: output
            });

      - name: Generate report
        uses: hadolint/hadolint-action@v3.3.0
        id: hadolint-report
        if: always()
=======
          name: hadolint-report
          path: ./hadolint.txt
          if-no-files-found: warn
          compression-level: 9
          overwrite: true

      - name: Lint Dockerfile (sarif)
        uses: hadolint/hadolint-action@v3.2.0
        id: lint-report
        continue-on-error: true
>>>>>>> 32792d12
        with:
          dockerfile: Dockerfile
          config: ${{ github.workspace }}/.hadolint.yaml
          output-file: hadolint.sarif
          format: sarif
          no-fail: true

      - name: Upload report
        uses: github/codeql-action/upload-sarif@v3
        if: ${{ steps.hadolint-report.conclusion == 'success' || steps.hadolint-report.conclusion == 'failure' }}
        with:
          sarif_file: hadolint.sarif

  coverity:
    name: Coverity Scan
    runs-on: ubuntu-22.04
    if: github.repository == 'kkovaletp/photoview' && github.event_name != 'pull_request'
    env:
      COV_PROJECT: kkovaletp%2Fphotoview
    steps:
      - name: Check out code
        uses: actions/checkout@v5

      - name: Fetch branches
        shell: bash
        run: git fetch --all --unshallow

        # Coverity steps are based on the https://github.com/vapier/coverity-scan-action/blob/main/action.yml
        # and the https://github.com/vapier/coverity-scan-action/pull/3/files

        # The Coverity site says the tool is usually updated twice yearly, so the
        # md5 of download can be used to determine whether there's been an update.
      - name: Lookup Coverity Build Tool hash
        id: coverity-cache-lookup
        shell: bash
        env:
          COV_TOKEN: ${{ secrets.COVERITY_SCAN_TOKEN }}
        run: |
          echo "hash=$(curl -fsSL https://scan.coverity.com/download/other/linux64 \
            --data "token=${{ env.COV_TOKEN }}&project=${{ env.COV_PROJECT }}&md5=1")" >> $GITHUB_OUTPUT

      # Try to cache the tool to avoid downloading 1GB+ archive on every run.
      # Cache miss will add ~30s to create, but cache hit will save minutes.
      - name: Cache Coverity Analysis Tool
        id: cov-analysis-cache
        uses: actions/cache@v4
        with:
          path: ${{ github.workspace }}/cov-analysis
          key: cov-analysis-linux64-${{ steps.coverity-cache-lookup.outputs.hash }}

      # Download and unpack the binaries, configure to use our GO compiler
      - name: Install Coverity Analysis Tool
        if: steps.cov-analysis-cache.outputs.cache-hit != 'true'
        shell: bash
        env:
          COV_TOKEN: ${{ secrets.COVERITY_SCAN_TOKEN }}
        run: |
          curl -fsSL https://scan.coverity.com/download/other/linux64 \
            --output cov-analysis.tar.gz \
            --data "token=${{ env.COV_TOKEN }}&project=${{ env.COV_PROJECT }}"
          mkdir ./cov-analysis
          tar -xzf ./cov-analysis.tar.gz --strip 1 -C ./cov-analysis
          rm ./cov-analysis.tar.gz

      # Register Coverity executables in system PATH
      - name: Configure Coverity Analysis tool
        shell: bash
        run: |
          export PATH="${{ github.workspace }}/cov-analysis/bin:${PATH}"
          echo "${{ github.workspace }}/cov-analysis/bin" >> "$GITHUB_PATH"
          cov-configure --javascript

      - name: Build UI image
        uses: docker/build-push-action@v6
        with:
          pull:       true
          push:       false
          load:       true
          target:     ui
          tags:       photoview/ui
          cache-from: type=gha,scope=ui-${{ hashFiles('ui/package-lock.json') }}
          build-args: |
            NODE_ENV=production

      # Build and capture UI code
      - name: Coverity Capture code
        shell: bash
        run: |
          docker run --name cov-ui photoview/ui echo "Container started from the UI build image"
          docker cp cov-ui:/app/ui/dist ${{ github.workspace }}/
          echo "Dist directory copied from the UI container"
          echo ======================================================
          coverity capture --dir ${{ github.workspace }}/cov-int --exclude-language go \
            --file-exclude-regex "^.*\.test\.tsx$|^dev-compose.yaml$"

      # - name: Coverity emit GO code
      #   shell: bash
      #   run: |
      #     find "${{ github.workspace }}/api" -type f -name '*.go' ! -name '*_test.go' \
      #       -not -path "${{ github.workspace }}/api/graphql/resolvers/*" \
      #       -exec dirname {} \; | sort -u | while read -r pkg_dir; do
      #         echo "[INFO] Emitting for package: $pkg_dir"
      #         cov-emit-go --dir ${{ github.workspace }}/cov-int --enable-api-stubs "$pkg_dir"
      #     done

      - name: Coverity Build log
        shell: bash
        run: cat ${{ github.workspace }}/cov-int/build-log.txt || echo "No build log found"

      - name: Coverity Capture files log
        shell: bash
        run: cat ${{ github.workspace }}/cov-int/capture-files-log.txt || echo "No capture files log found"

      - name: Coverity Security DA log
        shell: bash
        run: cat ${{ github.workspace }}/cov-int/security-da-log.txt || echo "No security DA log found"

      # Remove unnecessary captures from the Coverity results before sending them for analysis
      # Extract 'git blame' info for captured files
      - name: Prepare collected results
        shell: bash
        run: |
          cov-manage-emit --dir ${{ github.workspace }}/cov-int \
            --verbose 2 \
            --tu-pattern "file('/.vscode/')" \
            --tu-pattern "file('_test.go')" \
            --tu-pattern "file('generated.go')" \
            --tu-pattern "file('/node_modules/')" \
            --tu-pattern "file('/testing/')" \
            --tu-pattern "file('/__generated__/')" \
            --tu-pattern "file('.test.tsx')" \
            --tu-pattern "file('/cov-analysis/')" \
            --tu-pattern "file('/cov-int/')" \
            --tu-pattern "file('/home/runner/go/pkg/')" \
            list
          cov-manage-emit --dir ${{ github.workspace }}/cov-int \
            --verbose 2 \
            --tu-pattern "file('/.vscode/')" \
            --tu-pattern "file('_test.go')" \
            --tu-pattern "file('generated.go')" \
            --tu-pattern "file('/node_modules/')" \
            --tu-pattern "file('/testing/')" \
            --tu-pattern "file('/__generated__/')" \
            --tu-pattern "file('.test.tsx')" \
            --tu-pattern "file('/cov-analysis/')" \
            --tu-pattern "file('/cov-int/')" \
            --tu-pattern "file('/home/runner/go/pkg/')" \
            delete
          cov-import-scm --scm git \
            --dir ${{ github.workspace }}/cov-int \
            --ms-delay 10 --verbose 0

      # Archive and send all the results to the Coverity server
      - name: Submit results to Coverity Scan
        shell: bash
        env:
          COV_TOKEN: ${{ secrets.COVERITY_SCAN_TOKEN }}
          COV_EMAIL: ${{ secrets.COVERITY_SCAN_EMAIL }}
        run: |
          tar -czvf ./cov-int.tgz ./cov-int
          curl -fsSL \
            --form token="${{ env.COV_TOKEN }}" \
            --form email="${{ env.COV_EMAIL }}" \
            --form file=@cov-int.tgz \
            --form version="${{ github.sha }}" \
            --form description="coverity-scan-action ${{ github.repository }} / ${{ github.ref }}" \
            "https://scan.coverity.com/builds?project=${{ env.COV_PROJECT }}"<|MERGE_RESOLUTION|>--- conflicted
+++ resolved
@@ -60,7 +60,6 @@
     name: Anchore scan code dependencies
     if: github.repository == 'kkovaletp/photoview'
     runs-on: ubuntu-latest
-
     steps:
       - name: Checkout repository
         uses: actions/checkout@v5
@@ -183,20 +182,14 @@
     name: Hadolint Dockerfile
     if: github.repository == 'kkovaletp/photoview'
     runs-on: ubuntu-latest
-
     steps:
       - name: Checkout repository
         uses: actions/checkout@v5
 
       - name: Lint Dockerfile
-<<<<<<< HEAD
         id: hadolint
         uses: hadolint/hadolint-action@v3.3.0
-=======
-        id: lint
-        uses: hadolint/hadolint-action@v3.2.0
         continue-on-error: true
->>>>>>> 32792d12
         with:
           dockerfile: Dockerfile
           config: ${{ github.workspace }}/.hadolint.yaml
@@ -207,7 +200,6 @@
         uses: actions/github-script@v8
         if: ${{ ( steps.hadolint.conclusion == 'success' || steps.hadolint.conclusion == 'failure' ) && github.event_name == 'pull_request' }}
         with:
-<<<<<<< HEAD
           github-token: ${{ secrets.COMMENT_TOKEN }}
           script: |
             let hadolintResults = process.env.HADOLINT_RESULTS;
@@ -252,19 +244,8 @@
       - name: Generate report
         uses: hadolint/hadolint-action@v3.3.0
         id: hadolint-report
+        continue-on-error: true
         if: always()
-=======
-          name: hadolint-report
-          path: ./hadolint.txt
-          if-no-files-found: warn
-          compression-level: 9
-          overwrite: true
-
-      - name: Lint Dockerfile (sarif)
-        uses: hadolint/hadolint-action@v3.2.0
-        id: lint-report
-        continue-on-error: true
->>>>>>> 32792d12
         with:
           dockerfile: Dockerfile
           config: ${{ github.workspace }}/.hadolint.yaml
