name: Tests

on:
  push:
    branches: [master]
  pull_request:
    branches: [master]

jobs:
  build-ffmpeg:
    name: Build FFmpeg image for API testing
    runs-on: ubuntu-latest
    steps:
      - name: Checkout
        uses: actions/checkout@v4

      - name: Set up Docker Buildx
        uses: docker/setup-buildx-action@v3

      - name: Docker Login
        uses: docker/login-action@v3
        with:
          registry: ghcr.io
          username: ${{ github.repository_owner }}
          password: ${{ secrets.COMMENT_TOKEN }}

      - name: Docker meta
        id: docker_meta
        uses: docker/metadata-action@v5
        with:
          images: ghcr.io/${{ github.repository_owner }}/ffmpeg
          labels: |
            org.opencontainers.image.source=https://github.com/${{ github.repository }}
          tags: |
            type=sha

      - name: Build and push
        id: docker_buildx
        uses: docker/build-push-action@v5
        with:
          context: ./ffmpeg-image
          pull: true
          push: true
          tags: ${{ steps.docker_meta.outputs.tags }}
          labels: ${{ steps.docker_meta.outputs.labels }}
          cache-from: type=gha
          cache-to: type=gha,mode=max

    outputs:
      image_tag: ${{ steps.docker_meta.outputs.tags }}

  test-api:
    name: Test API
<<<<<<< HEAD
    needs: build-ffmpeg
=======
>>>>>>> 5a8fac65
    runs-on: ubuntu-latest

    strategy:
      fail-fast: false
      matrix:
        database: ['mysql', 'postgres', 'sqlite']

    services:
      mariadb:
        image: mariadb:lts
        env:
          MYSQL_DATABASE: photoview_test
          MYSQL_USER: photoview
          MYSQL_PASSWORD: photosecret
          MYSQL_RANDOM_ROOT_PASSWORD: yes
        # https://github.com/MariaDB/mariadb-docker/issues/497
        options: >-
          --health-cmd="mariadb-admin ping"
          --health-interval=20s
          --health-timeout=5s
          --health-retries=10
        ports:
          - 3306:3306

      postgres:
        image: postgres:16-alpine
        env:
          POSTGRES_USER: photoview
          POSTGRES_PASSWORD: photosecret
          POSTGRES_DB: photoview_test
        options: >-
          --health-cmd pg_isready
          --health-interval 20s
          --health-timeout 5s
          --health-retries 10
        ports:
          - 5432:5432

      ffmpeg:
        image: ${{ needs.build-ffmpeg.outputs.image_tag }}
        credentials:
          username: ${{ github.repository_owner }}
          password: ${{ secrets.COMMENT_TOKEN }}
        env:
          PHOTOVIEW_FFMPEG_PORT: 5000
          PHOTOVIEW_FFMPEG_TIMEOUT: 300
          PHOTOVIEW_FFMPEG_LOGLEVEL: DEBUG
          PHOTOVIEW_FFMPEG_WORKERS: 1
          PHOTOVIEW_FFMPEG_USER: ffmpeg
          PHOTOVIEW_FFMPEG_PASSWORD: ffmpeg-pass
        options: >-
          --health-cmd="curl --fail http://localhost:5000/health || exit 1"
          --health-interval 20s
          --health-timeout 5s
          --health-retries 10
        ports:
          - 5000:5000

    defaults:
      run:
        working-directory: api

    steps:
      - name: Check out code into the Go module directory
        uses: actions/checkout@v4

      - name: Fetch branches
        run: git fetch --all

      - name: Set up Go
        uses: actions/setup-go@v5
        id: go
        with:
          go-version-file: ${{ github.workspace }}/api/go.mod
          cache: false

      - name: Cache Go dependencies
        uses: actions/cache@v4
        with:
          path: ~/go/pkg/mod
          key: ${{ runner.os }}-go-${{ hashFiles('**/go.sum') }}
          restore-keys: |
            ${{ runner.os }}-go-

      - name: Get C dependencies and 3rd-party tools
        run: |
          sudo add-apt-repository ppa:strukturag/libheif
          sudo add-apt-repository ppa:strukturag/libde265
          sudo apt-get update
          sudo apt-get install -y libdlib-dev libblas-dev libatlas-base-dev liblapack-dev libjpeg-turbo8-dev libheif-dev ffmpeg exiftool

      - name: Get GO dependencies
        run: |
          go get -v -t -d ./...
          if [ -f Gopkg.toml ]; then
              curl https://raw.githubusercontent.com/golang/dep/master/install.sh | sh
              dep ensure
          fi

      - name: Build
        run: go build -v .

      - name: Configure MySQL
        if: ${{ matrix.database == 'mysql' }}
        run: |
          cp ../.github/mysql.testing.env testing.env

      - name: Configure Postgres
        if: ${{ matrix.database == 'postgres' }}
        run: |
          cp ../.github/postgres.testing.env testing.env

      - name: Configure Sqlite
        if: ${{ matrix.database == 'sqlite' }}
        run: |
          touch photoview_test.db
          cp ../.github/sqlite.testing.env testing.env

      - name: Test
        run: go test ./... -v -database -filesystem -p 1 -coverprofile=coverage.txt -covermode=atomic -json > test-report.json

      - name: Upload coverage
        uses: codecov/codecov-action@v4
        if: always()
        with:
          flags: api
          token: ${{ secrets.CODECOV_TKN }}

      - name: SonarCloud Scan
        uses: SonarSource/sonarcloud-github-action@master
        if: always() && github.repository == 'kkovaletp/photoview'
        env:
          GITHUB_TOKEN: ${{ secrets.GITHUB_TOKEN }}  # Needed to get PR information, if any
          SONAR_TOKEN: ${{ secrets.SONAR_TOKEN_API }}
        with:
          projectBaseDir: api/
<<<<<<< HEAD

  cleanup:
    runs-on: ubuntu-latest
    needs: [build-ffmpeg, test-api]
    if: always() && needs.build-ffmpeg.result == 'success'
    steps:
      - name: Get image version ID
        id: ver_id
        run: >
          image_tag="${{ needs.build-ffmpeg.outputs.image_tag }}";
          echo "image = '${image_tag}'";
          package_tag=${image_tag##*:};
          echo "tag = '${package_tag}'";
          curl -L
          -H "Accept: application/vnd.github+json"
          -H "Authorization: Bearer ${{ secrets.COMMENT_TOKEN }}"
          -H "X-GitHub-Api-Version: 2022-11-28"
          https://api.github.com/user/packages/container/ffmpeg/versions -o ./resp.json;
          version_id=$(jq -r --arg tag "${package_tag}" 
          '.[] | select(.metadata.container.tags[]? == $tag) | .id' ./resp.json);
          echo "version_id = '${version_id}'";
          echo "version_id=${version_id}" >> $GITHUB_OUTPUT

      - name: Delete Docker image version
        uses: actions/delete-package-versions@v5
        with:
          owner: '${{ github.repository_owner }}'
          token: '${{ secrets.COMMENT_TOKEN }}'
          package-type: 'container'
          package-name: 'ffmpeg'
          package-version-ids: '${{ steps.ver_id.outputs.version_id }}'
=======
>>>>>>> 5a8fac65

  test-ui:
    name: Test UI
    runs-on: ubuntu-latest

    defaults:
      run:
        working-directory: ui

    strategy:
      matrix:
        node-version: [18]

    steps:
      - name: Checkout repository
        uses: actions/checkout@v4

      - name: Fetch branches
        run: git fetch --all

      - name: Use Node.js ${{ matrix.node-version }}
        uses: actions/setup-node@v4
        with:
          node-version: ${{ matrix.node-version }}
          cache: 'npm'
          cache-dependency-path: ui/package-lock.json

      - name: Install dependencies
        run: npm clean-install

      - name: NPM audit
        uses: oke-py/npm-audit-action@v2
        with:
          audit_level: none
          create_issues: false
          github_token: ${{ secrets.GITHUB_TOKEN }}
          dedupe_issues: true
          production_flag: true
          working_directory: ui

      - name: Test
        run: npm run test:ci

      - name: Upload coverage
        uses: codecov/codecov-action@v4
        with:
          flags: ui
          token: ${{ secrets.CODECOV_TKN }}

      - name: Run ESLint
        run: |
          npm clean-install --include dev
          npm run lint:ci || true

      - name: SonarCloud Scan
        uses: SonarSource/sonarcloud-github-action@master
        if: always() && github.repository == 'kkovaletp/photoview'
        env:
          GITHUB_TOKEN: ${{ secrets.GITHUB_TOKEN }}  # Needed to get PR information, if any
          SONAR_TOKEN: ${{ secrets.SONAR_TOKEN_UI }}
        with:
          projectBaseDir: ui/<|MERGE_RESOLUTION|>--- conflicted
+++ resolved
@@ -51,10 +51,7 @@
 
   test-api:
     name: Test API
-<<<<<<< HEAD
     needs: build-ffmpeg
-=======
->>>>>>> 5a8fac65
     runs-on: ubuntu-latest
 
     strategy:
@@ -191,7 +188,6 @@
           SONAR_TOKEN: ${{ secrets.SONAR_TOKEN_API }}
         with:
           projectBaseDir: api/
-<<<<<<< HEAD
 
   cleanup:
     runs-on: ubuntu-latest
@@ -223,8 +219,6 @@
           package-type: 'container'
           package-name: 'ffmpeg'
           package-version-ids: '${{ steps.ver_id.outputs.version_id }}'
-=======
->>>>>>> 5a8fac65
 
   test-ui:
     name: Test UI
