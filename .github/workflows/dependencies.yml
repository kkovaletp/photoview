name: Dependencies builds

on:
  push:
    branches: [master]
  pull_request:
    branches: [master]
  schedule:
    # At 23:18 every Wednesday, 2 hours before `photoview`. Details in https://docs.github.com/en/actions/writing-workflows/choosing-when-your-workflow-runs/events-that-trigger-workflows#schedule
    - cron: '18 23 * * 3'

env:
<<<<<<< HEAD
  IS_PUSHING_IMAGES: ${{ github.event_name != 'pull_request' && github.repository == 'kkovaletp/photoview' }}
  IS_CACHING: true
  DOCKER_USERNAME: kkoval
  DOCKER_IMAGE: kkoval/dependencies
=======
  IS_PUSHING_IMAGES: ${{ github.event_name != 'pull_request' && github.repository == 'photoview/photoview' }}
  IS_CACHING: true
  DOCKER_USERNAME: viktorstrate
  DOCKER_IMAGE: photoview/dependencies
>>>>>>> a8edb30a
  PLATFORMS: linux/amd64,linux/arm64

jobs:
  build:
    name: Build Dependencies Image
    runs-on: ubuntu-latest

    steps:
      - name: Checkout
        uses: actions/checkout@v4

      - name: Set up QEMU
        uses: docker/setup-qemu-action@v3
        with:
          platforms: ${{ env.PLATFORMS }}

      - name: Set up Docker Buildx
        uses: docker/setup-buildx-action@v3

      - name: Docker Login
        if: ${{ env.IS_PUSHING_IMAGES == 'true' }}
        uses: docker/login-action@v3
        with:
          username: ${{ env.DOCKER_USERNAME }}
          password: ${{ secrets.DOCKER_PASSWORD }}

      - name: Docker meta
        id: docker_meta
        uses: docker/metadata-action@v5
        with:
          # list of Docker images to use as base name for tags
          images: ${{ env.DOCKER_IMAGE }}
          # Docker tags based on the following events/attributes
          tags: |
            type=raw,value=latest
            type=sha

      - name: Detect dependency versions
        id: versions
        working-directory: dependencies
        shell: bash
        run: |
          set -euo pipefail
          GITHUB_TOKEN="${{ secrets.GITHUB_TOKEN }}"
<<<<<<< HEAD

          # Fetch latest version tags from GitHub releases
          LIBRAW_VERSION=$(curl -fsSL ${GITHUB_TOKEN:+-H "Authorization: Bearer ${GITHUB_TOKEN}"} \
            "https://api.github.com/repos/LibRaw/LibRaw/releases/latest" | jq -r '.tag_name')
          LIBHEIF_VERSION=$(curl -fsSL ${GITHUB_TOKEN:+-H "Authorization: Bearer ${GITHUB_TOKEN}"} \
            "https://api.github.com/repos/strukturag/libheif/releases/latest" | jq -r '.tag_name')
          IMAGEMAGICK_VERSION=$(curl -fsSL ${GITHUB_TOKEN:+-H "Authorization: Bearer ${GITHUB_TOKEN}"} \
            "https://api.github.com/repos/ImageMagick/ImageMagick/releases/latest" | jq -r '.tag_name')
          JELLYFIN_FFMPEG_VERSION=$(curl -fsSL ${GITHUB_TOKEN:+-H "Authorization: Bearer ${GITHUB_TOKEN}"} \
            "https://api.github.com/repos/jellyfin/jellyfin-ffmpeg/releases/latest" | jq -r '.tag_name')

=======
          # Fetch latest version tags from GitHub releases
          LIBRAW_VERSION=$(curl -fsSL --retry 2 --retry-delay 5 --retry-max-time 60 \
            ${GITHUB_TOKEN:+-H "Authorization: Bearer ${GITHUB_TOKEN}"} \
            "https://api.github.com/repos/LibRaw/LibRaw/releases/latest" | jq -r '.tag_name')
          LIBHEIF_VERSION=$(curl -fsSL --retry 2 --retry-delay 5 --retry-max-time 60 \
            ${GITHUB_TOKEN:+-H "Authorization: Bearer ${GITHUB_TOKEN}"} \
            "https://api.github.com/repos/strukturag/libheif/releases/latest" | jq -r '.tag_name')
          IMAGEMAGICK_VERSION=$(curl -fsSL --retry 2 --retry-delay 5 --retry-max-time 60 \
            ${GITHUB_TOKEN:+-H "Authorization: Bearer ${GITHUB_TOKEN}"} \
            "https://api.github.com/repos/ImageMagick/ImageMagick/releases/latest" | jq -r '.tag_name')
          JELLYFIN_FFMPEG_VERSION=$(curl -fsSL --retry 2 --retry-delay 5 --retry-max-time 60 \
            ${GITHUB_TOKEN:+-H "Authorization: Bearer ${GITHUB_TOKEN}"} \
            "https://api.github.com/repos/jellyfin/jellyfin-ffmpeg/releases/latest" | jq -r '.tag_name')
>>>>>>> a8edb30a
          # Output as environment variables
          echo "LIBRAW_VERSION=${LIBRAW_VERSION}" | tee -a $GITHUB_OUTPUT
          echo "LIBHEIF_VERSION=${LIBHEIF_VERSION}" | tee -a $GITHUB_OUTPUT
          echo "IMAGEMAGICK_VERSION=${IMAGEMAGICK_VERSION}" | tee -a $GITHUB_OUTPUT
          echo "JELLYFIN_FFMPEG_VERSION=${JELLYFIN_FFMPEG_VERSION}" | tee -a $GITHUB_OUTPUT

      - name: Build and push
        uses: docker/build-push-action@v6
        with:
          context:     ./dependencies
          platforms:   ${{ env.PLATFORMS }}
          pull:        true
          push:        ${{ env.IS_PUSHING_IMAGES }}
          tags:        ${{ steps.docker_meta.outputs.tags }}
          labels:      ${{ steps.docker_meta.outputs.labels }}
          annotations: ${{ steps.docker_meta.outputs.annotations }}
          sbom:        true
          provenance:  mode=max
          no-cache:    ${{ env.IS_CACHING != 'true' }}
          cache-from:  type=gha,scope=dependencies
          cache-to:    type=gha,mode=max,scope=dependencies
          secrets: |
            github_token=${{ secrets.GITHUB_TOKEN }}
          build-args: |
            LIBRAW_VERSION=${{ steps.versions.outputs.LIBRAW_VERSION }}
            LIBHEIF_VERSION=${{ steps.versions.outputs.LIBHEIF_VERSION }}
            IMAGEMAGICK_VERSION=${{ steps.versions.outputs.IMAGEMAGICK_VERSION }}
            JELLYFIN_FFMPEG_VERSION=${{ steps.versions.outputs.JELLYFIN_FFMPEG_VERSION }}<|MERGE_RESOLUTION|>--- conflicted
+++ resolved
@@ -10,17 +10,10 @@
     - cron: '18 23 * * 3'
 
 env:
-<<<<<<< HEAD
   IS_PUSHING_IMAGES: ${{ github.event_name != 'pull_request' && github.repository == 'kkovaletp/photoview' }}
   IS_CACHING: true
   DOCKER_USERNAME: kkoval
   DOCKER_IMAGE: kkoval/dependencies
-=======
-  IS_PUSHING_IMAGES: ${{ github.event_name != 'pull_request' && github.repository == 'photoview/photoview' }}
-  IS_CACHING: true
-  DOCKER_USERNAME: viktorstrate
-  DOCKER_IMAGE: photoview/dependencies
->>>>>>> a8edb30a
   PLATFORMS: linux/amd64,linux/arm64
 
 jobs:
@@ -65,19 +58,6 @@
         run: |
           set -euo pipefail
           GITHUB_TOKEN="${{ secrets.GITHUB_TOKEN }}"
-<<<<<<< HEAD
-
-          # Fetch latest version tags from GitHub releases
-          LIBRAW_VERSION=$(curl -fsSL ${GITHUB_TOKEN:+-H "Authorization: Bearer ${GITHUB_TOKEN}"} \
-            "https://api.github.com/repos/LibRaw/LibRaw/releases/latest" | jq -r '.tag_name')
-          LIBHEIF_VERSION=$(curl -fsSL ${GITHUB_TOKEN:+-H "Authorization: Bearer ${GITHUB_TOKEN}"} \
-            "https://api.github.com/repos/strukturag/libheif/releases/latest" | jq -r '.tag_name')
-          IMAGEMAGICK_VERSION=$(curl -fsSL ${GITHUB_TOKEN:+-H "Authorization: Bearer ${GITHUB_TOKEN}"} \
-            "https://api.github.com/repos/ImageMagick/ImageMagick/releases/latest" | jq -r '.tag_name')
-          JELLYFIN_FFMPEG_VERSION=$(curl -fsSL ${GITHUB_TOKEN:+-H "Authorization: Bearer ${GITHUB_TOKEN}"} \
-            "https://api.github.com/repos/jellyfin/jellyfin-ffmpeg/releases/latest" | jq -r '.tag_name')
-
-=======
           # Fetch latest version tags from GitHub releases
           LIBRAW_VERSION=$(curl -fsSL --retry 2 --retry-delay 5 --retry-max-time 60 \
             ${GITHUB_TOKEN:+-H "Authorization: Bearer ${GITHUB_TOKEN}"} \
@@ -91,7 +71,6 @@
           JELLYFIN_FFMPEG_VERSION=$(curl -fsSL --retry 2 --retry-delay 5 --retry-max-time 60 \
             ${GITHUB_TOKEN:+-H "Authorization: Bearer ${GITHUB_TOKEN}"} \
             "https://api.github.com/repos/jellyfin/jellyfin-ffmpeg/releases/latest" | jq -r '.tag_name')
->>>>>>> a8edb30a
           # Output as environment variables
           echo "LIBRAW_VERSION=${LIBRAW_VERSION}" | tee -a $GITHUB_OUTPUT
           echo "LIBHEIF_VERSION=${LIBHEIF_VERSION}" | tee -a $GITHUB_OUTPUT
