--- conflicted
+++ resolved
@@ -12,15 +12,9 @@
 env:
   IS_PUSHING_IMAGES: ${{ github.event_name != 'pull_request' && github.repository == 'kkovaletp/photoview' }}
   IS_CACHING: ${{ github.event_name == 'pull_request' }}
-<<<<<<< HEAD
   DOCKER_USERNAME: kkoval
   DOCKER_IMAGE: kkoval/dependencies
-  PLATFORMS: linux/amd64,linux/arm64,linux/arm/v7
-=======
-  DOCKER_USERNAME: viktorstrate
-  DOCKER_IMAGE: photoview/dependencies
   PLATFORMS: linux/amd64,linux/arm64
->>>>>>> 9d7cf8ad
 
 jobs:
   build:
