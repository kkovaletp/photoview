# See https://help.github.com/ignore-files/ for more about ignoring files.

cache/
**/media_cache/
/photos_path
photoview.db
photoview.db-*

.env
testing.env

# docker
docker-compose.yml
/Makefile
<<<<<<< HEAD
storage/
database/
=======
/storage
/database
/tmp
>>>>>>> 5a8fac65

# dependencies
**/node_modules/

# testing
/ui/coverage
/api/coverage.txt

# building
.cache/
dist/
build/
*.tsbuildinfo

# misc
.DS_Store
.env.local
.env.development.local
.env.test.local
.env.production.local
yarn.lock
npm-debug.log*
yarn-debug.log*
yarn-error.log*
.eslintcache
/ui/.nvmrc

# IDEs
.vscode/
__debug_bin
.idea/<|MERGE_RESOLUTION|>--- conflicted
+++ resolved
@@ -12,14 +12,9 @@
 # docker
 docker-compose.yml
 /Makefile
-<<<<<<< HEAD
-storage/
-database/
-=======
-/storage
-/database
-/tmp
->>>>>>> 5a8fac65
+/storage/
+/database/
+/tmp/
 
 # dependencies
 **/node_modules/
@@ -50,4 +45,5 @@
 # IDEs
 .vscode/
 __debug_bin
-.idea/+.idea/
+.nvmrc