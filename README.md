--- conflicted
+++ resolved
@@ -40,11 +40,17 @@
 **This is a forked repository from the [photoview/photoview](https://github.com/photoview/photoview).**
 My vision of the product development strategy is different from the Photoview owner and the maintainer of the upstream repo, so I decided to fork and go my way.
 
-<<<<<<< HEAD
 **Photoview** is a simple and user-friendly photo gallery that's made for photographers and aims to provide an easy and fast way to navigate directories, with thousands of high-resolution photos.
 
 You configure Photoview to look for photos and videos within a directory on your file system. The scanner automatically picks up your media and starts to generate thumbnail images to make browsing super fast.
-=======
+
+When your media has been scanned, they show up on the website, organized in the same way as on the filesystem.
+
+> If you have questions regarding setup or development,
+feel free to start or join a discussion in this repo
+
+# ATTENTION to PostgreSQL users !!!
+
 We switched to PostgreSQL 18 on the `master` branch. PostgreSQL 18 will be the default recommended version
 for the next release (PostgreSQL 17 remains supported). If you follow `master`, please check the
 [official PostgreSQL upgrade guide](https://www.postgresql.org/docs/current/upgrading.html), and:
@@ -52,12 +58,8 @@
 - For Docker users: please update your `docker-compose.yml` to match [docker-compose.example.yml](./docker-compose%20example/docker-compose.example.yml).
 - Please pay attention to the DB volume mount point change inside the container: starting from version 18, the DB is mounted to the `/var/lib/postgresql`, while in earlier versions it was the `/var/lib/postgresql/data`.
 - For direct host installations or external/shared PostgreSQL instances: please upgrade your PostgreSQL server and database manually to version 18 following PostgreSQL guidance.
->>>>>>> 98f49c40
-
-When your media has been scanned, they show up on the website, organized in the same way as on the filesystem.
-
-> If you have questions regarding setup or development,
-feel free to start or join a discussion in this repo
+
+Don't forget to back up your database before upgrading.
 
 ## Terms of use
 
@@ -75,26 +77,27 @@
 
 ## Contents
 
-- [Terms of use](#terms-of-use)
-- [Contents](#contents)
-- [Main features](#main-features)
-- [Supported platforms](#supported-platforms)
-- [Supported databases](#supported-databases)
-- [Why yet another self-hosted photo gallery](#why-yet-another-self-hosted-photo-gallery)
-- [Getting started — Setup with Docker](#getting-started--setup-with-docker)
-  - [Initial Setup](#initial-setup)
-- [Advanced setup](#advanced-setup)
-  - [Hardware Acceleration](#hardware-acceleration)
-- [Contributing](#contributing)
-- [Set up Docker development environment](#set-up-docker-development-environment)
-  - [Start API and UI server with Docker Compose](#start-api-and-ui-server-with-docker-compose)
-  - [Start API server with Docker](#start-api-server-with-docker)
-  - [Start UI server with Docker](#start-ui-server-with-docker)
-- [Set up local development environment](#set-up-local-development-environment)
-  - [Install dependencies](#install-dependencies)
-  - [Local setup](#local-setup)
-  - [Start API server](#start-api-server)
-  - [Start UI server](#start-ui-server)
+- [ATTENTION to PostgreSQL users !!!](#attention-to-postgresql-users-)
+  - [Terms of use](#terms-of-use)
+  - [Contents](#contents)
+  - [Main features](#main-features)
+  - [Supported platforms](#supported-platforms)
+  - [Supported databases](#supported-databases)
+  - [Why yet another self-hosted photo gallery](#why-yet-another-self-hosted-photo-gallery)
+  - [Getting started — Setup with Docker](#getting-started--setup-with-docker)
+    - [Initial Setup](#initial-setup)
+  - [Advanced setup](#advanced-setup)
+    - [Hardware Acceleration](#hardware-acceleration)
+  - [Contributing](#contributing)
+  - [Set up Docker development environment](#set-up-docker-development-environment)
+    - [Start API and UI server with Docker Compose](#start-api-and-ui-server-with-docker-compose)
+    - [Start API server with Docker](#start-api-server-with-docker)
+    - [Start UI server with Docker](#start-ui-server-with-docker)
+  - [Set up local development environment](#set-up-local-development-environment)
+    - [Install dependencies](#install-dependencies)
+    - [Local setup](#local-setup)
+    - [Start API server](#start-api-server)
+    - [Start UI server](#start-ui-server)
 
 ## Main features
 
