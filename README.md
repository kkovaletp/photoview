--- conflicted
+++ resolved
@@ -1,6 +1,5 @@
 <img src="./screenshots/photoview-logo.svg" height="92px" alt="photoview logo" />
 
-<<<<<<< HEAD
 [![License](https://img.shields.io/github/license/kkovaletp/photoview)](./LICENSE.txt)
 [![GitHub contributors](https://img.shields.io/github/contributors/kkovaletp/photoview)](https://github.com/kkovaletp/photoview/graphs/contributors)
 [![Docker Pulls](https://img.shields.io/docker/pulls/kkoval/photoview)](https://hub.docker.com/r/kkoval/photoview)
@@ -35,13 +34,6 @@
 [![Quality Gate Status](https://sonarcloud.io/api/project_badges/measure?project=kostiantyn-github_photoview-docker&metric=alert_status)](https://sonarcloud.io/summary/new_code?id=kostiantyn-github_photoview-docker)
 [![Bugs](https://sonarcloud.io/api/project_badges/measure?project=kostiantyn-github_photoview-docker&metric=bugs)](https://sonarcloud.io/summary/new_code?id=kostiantyn-github_photoview-docker)
 [![Technical Debt](https://sonarcloud.io/api/project_badges/measure?project=kostiantyn-github_photoview-docker&metric=sqale_index)](https://sonarcloud.io/summary/new_code?id=kostiantyn-github_photoview-docker)
-=======
-[![License](https://img.shields.io/github/license/photoview/photoview)](./LICENSE.txt)
-[![GitHub contributors](https://img.shields.io/github/contributors/photoview/photoview)](https://github.com/photoview/photoview/graphs/contributors)
-[![Docker Pulls](https://img.shields.io/docker/pulls/photoview/photoview)](https://hub.docker.com/r/photoview/photoview)
-[![Docker builds](https://github.com/photoview/photoview/actions/workflows/build.yml/badge.svg?branch=master)](https://github.com/photoview/photoview/actions/workflows/build.yml)
-[![codecov](https://codecov.io/gh/photoview/photoview/branch/master/graph/badge.svg?token=AATZKC93F7)](https://codecov.io/gh/photoview/photoview)
->>>>>>> 685df924
 
 ![screenshot](./screenshots/timeline.png)
 
@@ -55,36 +47,11 @@
 When your media has been scanned, they show up on the website, organized in the same way as on the filesystem.
 
 > If you have questions regarding setup or development,
-<<<<<<< HEAD
 feel free to start or join a discussion in this repo
 
 ## Terms of use
 
 By using this project or its source code, for any purpose and in any shape or form, you grant your **implicit agreement** to all of the following statements:
-=======
-feel free to join the Discord server [https://discord.gg/jQ392948u9](https://discord.gg/jQ392948u9)
-
-# ATTENTION to Docker users !!!
-
-We migrated to the new Docker registry <https://hub.docker.com/r/photoview/photoview>, and all new images for the
-`master` tag as well as future releases will be published there instead of the previously used registry. Old images
-will still be accessible in the old registry <https://hub.docker.com/r/viktorstrate/photoview>, so if you want to
-use one of those older images, revert to the old registry.
-
-Please update your `docker-compose.yml` file to use the new registry for the `photoview` image, as shown in the
-corresponding example of the compose file: <https://github.com/photoview/photoview/tree/master/docker-compose%20example>
-
-# ATTENTION to PostgreSQL users !!!
-
-We switched to PostgreSQL 17 on the `master` branch. PostgreSQL 17 will be the default recommended version
-for the next release (PostgreSQL 16 remains supported). If you follow `master`, please check the
-[official PostgreSQL upgrade guide](https://www.postgresql.org/docs/current/upgrading.html), and:
-
-- For Docker users: please update your `docker-compose.yml` to match [docker-compose.example.yml](./docker-compose%20example/docker-compose.example.yml).
-- For direct host installations or external/shared PostgreSQL instances: please upgrade your PostgreSQL server and database manually to version 17 following PostgreSQL guidance.
-
-Don't forget to back up your database before upgrading.
->>>>>>> 685df924
 
 - You unequivocally condemn Russia and its military aggression against Ukraine;
 - You recognize that Russia is an occupant that unlawfully invaded a sovereign state;
@@ -92,21 +59,17 @@
 - You fully support Ukraine's territorial integrity, including its claims over [temporarily occupied territories](https://en.wikipedia.org/wiki/Russian-occupied_territories_of_Ukraine);
 - You reject false narratives perpetuated by Russian state propaganda.
 
-<<<<<<< HEAD
 To learn more about the war and how you can help, [click here](https://war.ukraine.ua/).
-=======
-Visit [https://photos.qpqp.dk/](https://photos.qpqp.dk/)
->>>>>>> 685df924
 
 Glory to Ukraine! 🇺🇦
 
 ## Contents
 
-<<<<<<< HEAD
 - [Terms of use](#terms-of-use)
 - [Contents](#contents)
 - [Main features](#main-features)
 - [Supported platforms](#supported-platforms)
+- [Supported databases](#supported-databases)
 - [Why yet another self-hosted photo gallery](#why-yet-another-self-hosted-photo-gallery)
 - [Getting started — Setup with Docker](#getting-started--setup-with-docker)
   - [Initial Setup](#initial-setup)
@@ -122,31 +85,6 @@
   - [Local setup](#local-setup)
   - [Start API server](#start-api-server)
   - [Start UI server](#start-ui-server)
-=======
-- [ATTENTION to Docker users !!!](#attention-to-docker-users-)
-- [ATTENTION to PostgreSQL users !!!](#attention-to-postgresql-users-)
-  - [Demo site](#demo-site)
-  - [Contents](#contents)
-  - [Main features](#main-features)
-  - [Supported platforms](#supported-platforms)
-  - [Supported databases](#supported-databases)
-  - [Why yet another self-hosted photo gallery](#why-yet-another-self-hosted-photo-gallery)
-  - [Getting started — Setup with Docker](#getting-started--setup-with-docker)
-    - [Initial Setup](#initial-setup)
-  - [Advanced setup](#advanced-setup)
-    - [Hardware Acceleration](#hardware-acceleration)
-  - [Contributing](#contributing)
-  - [Set up Docker development environment](#set-up-docker-development-environment)
-    - [Start API and UI server with Docker Compose](#start-api-and-ui-server-with-docker-compose)
-    - [Start API server with Docker](#start-api-server-with-docker)
-    - [Start UI server with Docker](#start-ui-server-with-docker)
-  - [Set up local development environment](#set-up-local-development-environment)
-    - [Install dependencies](#install-dependencies)
-    - [Local setup](#local-setup)
-    - [Start API server](#start-api-server)
-    - [Start UI server](#start-ui-server)
-  - [Sponsors](#sponsors)
->>>>>>> 685df924
 
 ## Main features
 
@@ -161,17 +99,11 @@
 
 ## Supported platforms
 
-<<<<<<< HEAD
-- [Docker](https://hub.docker.com/r/kkoval/photoview/) - recommended and preferred
-- Debian, Ubuntu and similar Linux distros
+- [Docker](https://hub.docker.com/r/kkoval/photoview/) (Docker Engine released within the last year and a major version not older than the previous one) - recommended and preferred.
+  > [!NOTE] We don’t support Portainer or other abstraction layers on top of Docker Compose. If you encounter an issue, please reproduce it on the setup with plain Docker Compose before reporting.
+- [Debian Linux](https://www.debian.org/) 12 and 13, [Ubuntu Linux](https://ubuntu.com/) LTS and newer short-term releases, and similar Linux distros
 - Fedora Linux
-- [Arch Linux Aur](https://aur.archlinux.org/packages/photoview)
-=======
-- [Docker](https://hub.docker.com/r/photoview/photoview/) (Docker Engine released within the last year and a major version not older than the previous one).
-  > [!NOTE] We don’t support Portainer or other abstraction layers on top of Docker Compose. If you encounter an issue, please reproduce it on the setup with plain Docker Compose before reporting.
-- [Debian Linux](https://www.debian.org/) 12 and 13, [Ubuntu Linux](https://ubuntu.com/) LTS and newer short-term releases
 - [Arch Linux AUR](https://aur.archlinux.org/packages/photoview)
->>>>>>> 685df924
 - [Unraid](https://forums.unraid.net/topic/103028-support-photoview-corneliousjd-repo/)
 - EmbassyOS: [announcement](https://start9labs.medium.com/new-service-photoview-72ee681b2ff0), [repo](https://github.com/Start9Labs/embassyos-photoview-wrapper)
 - [YunoHost](https://github.com/YunoHost-Apps/photoview_ynh)
@@ -334,29 +266,18 @@
 
 It may take a long time to build dependencies when launching servers first time.
 
-<<<<<<< HEAD
-```sh
+```console
 docker compose -f dev-compose.yaml build # Build images for development
 docker compose -f dev-compose.yaml up # Launch API and UI servers
-=======
-```console
-$ docker compose -f dev-compose.yaml build # Build images for development
-$ docker compose -f dev-compose.yaml up # Launch API and UI servers
->>>>>>> 685df924
 ```
 
 The graphql playground can now be accessed at [localhost:4001](http://localhost:4001). The site can now be accessed at [localhost:1234](http://localhost:1234). Both servers will be relaunched after the code is changed.
 
 By default, it uses sqlite3 as database. To run servers with other database, please update `PHOTOVIEW_DATABASE_DRIVER` value in `dev-compose.yaml` file and run:
 
-<<<<<<< HEAD
-```sh
+```console
 docker compose -f dev-compose.yaml --profile mysql up # Run with mysql database
-=======
-```console
-$ docker compose -f dev-compose.yaml --profile mysql up # Run with mysql database
->>>>>>> 685df924
-or
+# or
 docker compose -f dev-compose.yaml --profile postgres up # Run with postgresql database
 ```
 
@@ -366,15 +287,9 @@
 
 It may take a long time to build dependencies when launching servers first time.
 
-<<<<<<< HEAD
-```sh
+```console
 docker build --target api -t photoview/api . # Build image for development
 docker run --rm -it -v `pwd`:/app --network host --env-file api/example.env photoview/api \
-=======
-```console
-$ docker build --target api -t photoview/api . # Build image for development
-$ docker run --rm -it -v `pwd`:/app --network host --env-file api/example.env photoview/api \
->>>>>>> 685df924
     reflex -g '*.go' -s -- go run . # Monitor source code and (re)launch API server
 ```
 
@@ -387,15 +302,9 @@
 
 It may take a long time to build dependencies when launching servers first time.
 
-<<<<<<< HEAD
-```sh
+```console
 docker build --target ui -t photoview/ui . # Build image for development
 docker run --rm -it -v `pwd`:/app --network host --env-file ui/example.env photoview/ui \
-=======
-```console
-$ docker build --target ui -t photoview/ui . # Build image for development
-$ docker run --rm -it -v `pwd`:/app --network host --env-file ui/example.env photoview/ui \
->>>>>>> 685df924
     npm install # Install dependencies
 docker run --rm -it -v `pwd`:/app --network host --env-file ui/example.env photoview/ui \
     npm run mon # Monitor source code and (re)launch UI server
@@ -423,14 +332,9 @@
       - `dlib`
       - `libjpeg`
       - `libblas`
-<<<<<<< HEAD
-      - `libcblas`, recommended using `libatlas-base` in Debian.
-      - `liblapack`
-=======
       - `liblapack`
     - `libmagic`
     - `libmagickwand`
->>>>>>> 685df924
   - Optional tools during developing:
     - [`reflex`](https://github.com/cespare/reflex): a source code monitoring tool, which automatically rebuilds and restarts the server, running from the code in development.
     - `sqlite`: the SQLite DBMS, useful to interact with Photoview's SQLite DB directly if you use it in your development environment.
@@ -440,47 +344,27 @@
 
 In Debian/Ubuntu, install dependencies:
 
-<<<<<<< HEAD
-```sh
+```console
 sudo apt update # Update the package list
-sudo apt install golang g++ libc-dev libheif-dev libdlib-dev libjpeg-dev libblas-dev libatlas-base-dev liblapack-dev # For API requirement
+sudo apt install golang g++ libheif-dev libdlib-dev libjpeg-dev libblas-dev liblapack-dev libmagic-dev libmagickwand-dev # For API requirement
 sudo apt install reflex sqlite3 # For API optional tools
-=======
-```console
-$ sudo apt update # Update the package list
-$ sudo apt install golang g++ libheif-dev libdlib-dev libjpeg-dev libblas-dev liblapack-dev libmagic-dev libmagickwand-dev # For API requirement
-$ sudo apt install reflex sqlite3 # For API optional tools
->>>>>>> 685df924
 ```
 
 In macOS, install dependencies:
 
-<<<<<<< HEAD
-```sh
+```console
 brew update # Update the package list
 brew install golang gcc pkg-config libheif dlib jpeg libmagic imagemagick # For API
 brew install reflex sqlite3 # For API optional tools
-=======
-```console
-$ brew update # Update the package list
-$ brew install golang gcc pkg-config libheif dlib jpeg libmagic imagemagick # For API
-$ brew install reflex sqlite3 # For API optional tools
->>>>>>> 685df924
 ```
 
 Please follow the package manager guidance if you don't use `apt` or `homebrew`.
 
 For `node`, recommend to use [nvm](https://github.com/nvm-sh/nvm). Follow [Installing and Updating](https://github.com/nvm-sh/nvm?tab=readme-ov-file#installing-and-updating) to install `nvm` locally, then:
 
-<<<<<<< HEAD
-```sh
+```console
 nvm install 18
 nvm use 18
-=======
-```console
-$ nvm install 18
-$ nvm use 18
->>>>>>> 685df924
 ```
 
 You can install `node` with other package manager if you like.
@@ -505,38 +389,25 @@
 
 ```console
 # Optional: Set the compiler environment in Debian/Ubuntu
-<<<<<<< HEAD
 source ./scripts/set_compiler_env.sh
+
 # Set the compiler environment with `homebrew`
 export CPLUS_INCLUDE_PATH="$(brew --prefix)/opt/jpeg/include:$(brew --prefix)/opt/dlib/include:${CPLUS_INCLUDE_PATH:-}"
 export C_INCLUDE_PATH="$(brew --prefix)/opt/libmagic/include:$(brew --prefix)/opt/libheif/include:${C_INCLUDE_PATH:-}"
 export DYLD_LIBRARY_PATH="$(brew --prefix)/opt/jpeg/lib:$(brew --prefix)/opt/dlib/lib:$(brew --prefix)/opt/libmagic/lib:$(brew --prefix)/opt/libheif/lib:${DYLD_LIBRARY_PATH:-}"
 export LIBRARY_PATH="$(brew --prefix)/opt/jpeg/lib:$(brew --prefix)/opt/dlib/lib:$(brew --prefix)/opt/libmagic/lib:$(brew --prefix)/opt/libheif/lib:${LIBRARY_PATH:-}"
 export CGO_CFLAGS_ALLOW=-Xpreprocessor
+
+cd ./api
+go mod download
+
+# Update go-face dependencies
+sed -i 's/-lcblas//g' $(go env GOMODCACHE)/github.com/\!kagami/go-face*/face.go # Linux
+# Or
+sed -i '' 's/-lcblas//g' $(go env GOMODCACHE)/github.com/\!kagami/go-face*/face.go # macOS
+
 # Start API server
-cd ./api
 go run .
-=======
-$ source ./scripts/set_compiler_env.sh
-
-# Set the compiler environment with `homebrew`
-$ export CPLUS_INCLUDE_PATH="$(brew --prefix)/opt/jpeg/include:$(brew --prefix)/opt/dlib/include:${CPLUS_INCLUDE_PATH:-}"
-$ export C_INCLUDE_PATH="$(brew --prefix)/opt/libmagic/include:$(brew --prefix)/opt/libheif/include:${C_INCLUDE_PATH:-}"
-$ export DYLD_LIBRARY_PATH="$(brew --prefix)/opt/jpeg/lib:$(brew --prefix)/opt/dlib/lib:$(brew --prefix)/opt/libmagic/lib:$(brew --prefix)/opt/libheif/lib:${DYLD_LIBRARY_PATH:-}"
-$ export LIBRARY_PATH="$(brew --prefix)/opt/jpeg/lib:$(brew --prefix)/opt/dlib/lib:$(brew --prefix)/opt/libmagic/lib:$(brew --prefix)/opt/libheif/lib:${LIBRARY_PATH:-}"
-$ export CGO_CFLAGS_ALLOW=-Xpreprocessor
-
-$ cd ./api
-$ go mod download
-
-# Update go-face dependencies
-$ sed -i 's/-lcblas//g' $(go env GOMODCACHE)/github.com/\!kagami/go-face*/face.go # Linux
-# Or
-$ sed -i '' 's/-lcblas//g' $(go env GOMODCACHE)/github.com/\!kagami/go-face*/face.go # macOS
-
-# Start API server
-$ go run .
->>>>>>> 685df924
 ```
 
 If you want to recompile the server automatically when code changes:
@@ -554,22 +425,16 @@
 In a new terminal window run the following commands:
 
 ```console
-$ cd ./ui
-$ npm install
-$ npm start
+cd ./ui
+npm install
+npm start
 ```
 
 If you want to recompile the server automatically when code changes:
 
-<<<<<<< HEAD
-```sh
+```console
 cd ./ui
 npm run mon
-=======
-```console
-$ cd ./ui
-$ npm run mon
->>>>>>> 685df924
 ```
 
 The site can now be accessed at [localhost:1234](http://localhost:1234).
