<img src="./screenshots/photoview-logo.svg" height="92px" alt="photoview logo" />

[![License](https://img.shields.io/github/license/kkovaletp/photoview)](./LICENSE.txt)
[![GitHub contributors](https://img.shields.io/github/contributors/kkovaletp/photoview)](https://github.com/kkovaletp/photoview/graphs/contributors)
[![Docker Pulls](https://img.shields.io/docker/pulls/kkoval/photoview)](https://hub.docker.com/r/kkoval/photoview)
[![Docker builds](https://github.com/kkovaletp/photoview/actions/workflows/build.yml/badge.svg?branch=master)](https://github.com/kkovaletp/photoview/actions/workflows/build.yml)
[![codecov](https://codecov.io/gh/kkovaletp/photoview/branch/master/graph/badge.svg?token=ENP02P5NYS)](https://codecov.io/gh/kkovaletp/photoview)
<a href="https://scan.coverity.com/projects/kkovaletp-photoview">
  <img alt="Coverity Scan Build Status"
       src="https://scan.coverity.com/projects/30259/badge.svg"/>
</a>

[![SonarCloud](https://sonarcloud.io/images/project_badges/sonarcloud-white.svg)](https://sonarcloud.io/summary/new_code?id=kkovaletp_photoview)

**Backend**

[![Lines of Code](https://sonarcloud.io/api/project_badges/measure?project=kostiantyn-github_photoview-api&metric=ncloc)](https://sonarcloud.io/summary/new_code?id=kostiantyn-github_photoview-api)
[![Quality Gate Status](https://sonarcloud.io/api/project_badges/measure?project=kostiantyn-github_photoview-api&metric=alert_status)](https://sonarcloud.io/summary/new_code?id=kostiantyn-github_photoview-api)
[![Bugs](https://sonarcloud.io/api/project_badges/measure?project=kostiantyn-github_photoview-api&metric=bugs)](https://sonarcloud.io/summary/new_code?id=kostiantyn-github_photoview-api)
[![Coverage](https://sonarcloud.io/api/project_badges/measure?project=kostiantyn-github_photoview-api&metric=coverage)](https://sonarcloud.io/summary/new_code?id=kostiantyn-github_photoview-api)
[![Technical Debt](https://sonarcloud.io/api/project_badges/measure?project=kostiantyn-github_photoview-api&metric=sqale_index)](https://sonarcloud.io/summary/new_code?id=kostiantyn-github_photoview-api)

**Frontend**

[![Lines of Code](https://sonarcloud.io/api/project_badges/measure?project=kostiantyn-github_photoview-ui&metric=ncloc)](https://sonarcloud.io/summary/new_code?id=kostiantyn-github_photoview-ui)
[![Quality Gate Status](https://sonarcloud.io/api/project_badges/measure?project=kostiantyn-github_photoview-ui&metric=alert_status)](https://sonarcloud.io/summary/new_code?id=kostiantyn-github_photoview-ui)
[![Bugs](https://sonarcloud.io/api/project_badges/measure?project=kostiantyn-github_photoview-ui&metric=bugs)](https://sonarcloud.io/summary/new_code?id=kostiantyn-github_photoview-ui)
[![Coverage](https://sonarcloud.io/api/project_badges/measure?project=kostiantyn-github_photoview-ui&metric=coverage)](https://sonarcloud.io/summary/new_code?id=kostiantyn-github_photoview-ui)
[![Technical Debt](https://sonarcloud.io/api/project_badges/measure?project=kostiantyn-github_photoview-ui&metric=sqale_index)](https://sonarcloud.io/summary/new_code?id=kostiantyn-github_photoview-ui)

**Docker**

[![Lines of Code](https://sonarcloud.io/api/project_badges/measure?project=kostiantyn-github_photoview-docker&metric=ncloc)](https://sonarcloud.io/summary/new_code?id=kostiantyn-github_photoview-docker)
[![Quality Gate Status](https://sonarcloud.io/api/project_badges/measure?project=kostiantyn-github_photoview-docker&metric=alert_status)](https://sonarcloud.io/summary/new_code?id=kostiantyn-github_photoview-docker)
[![Bugs](https://sonarcloud.io/api/project_badges/measure?project=kostiantyn-github_photoview-docker&metric=bugs)](https://sonarcloud.io/summary/new_code?id=kostiantyn-github_photoview-docker)
[![Technical Debt](https://sonarcloud.io/api/project_badges/measure?project=kostiantyn-github_photoview-docker&metric=sqale_index)](https://sonarcloud.io/summary/new_code?id=kostiantyn-github_photoview-docker)


![screenshot](./screenshots/timeline.png)

**This is a forked repository from the [photoview/photoview](https://github.com/photoview/photoview).** 
My vision of the product development strategy is different from the Photoview owner and the maintainer of the upstream repo, so I decided to fork and go my way.

**Photoview** is a simple and user-friendly photo gallery that's made for photographers and aims to provide an easy and fast way to navigate directories, with thousands of high-resolution photos.

You configure Photoview to look for photos and videos within a directory on your file system. The scanner automatically picks up your media and starts to generate thumbnail images to make browsing super fast.

When your media has been scanned, they show up on the website, organized in the same way as on the filesystem.

> If you have questions regarding setup or development,
feel free to start or join a discussion in this repo

## Terms of use

By using this project or its source code, for any purpose and in any shape or form, you grant your **implicit agreement** to all of the following statements:

- You unequivocally condemn Russia and its military aggression against Ukraine;
- You recognize that Russia is an occupant that unlawfully invaded a sovereign state;
- You agree that [Russia is a terrorist state](https://www.europarl.europa.eu/doceo/document/RC-9-2022-0482_EN.html);
- You fully support Ukraine's territorial integrity, including its claims over [temporarily occupied territories](https://en.wikipedia.org/wiki/Russian-occupied_territories_of_Ukraine);
- You reject false narratives perpetuated by Russian state propaganda.

To learn more about the war and how you can help, [click here](https://war.ukraine.ua/).

Glory to Ukraine! 🇺🇦

## Contents

- [Terms of use](#Terms-of-use)
- [Main features](#main-features)
- [Supported Platforms](#supported-platforms)
- [Why yet another self-hosted photo gallery](#why-yet-another-self-hosted-photo-gallery)
- [Getting started — Setup with Docker](#getting-started--setup-with-docker)
- [Advanced setup](#advanced-setup)
- [Set up development environment](#set-up-development-environment)

## Main features

- **Closely tied to the file system**. The website presents the images found on the local filesystem of the server; directories are mapped to albums.
- **User management**. Each user is created along with a path on the local filesystem, photos within that path can be accessed by that user.
- **Sharing**. Albums, as well as individual media, can easily be shared with a public link, the link can optionally be password protected.
- **Made for photography**. Photoview is built with photographers in mind, and thus supports **RAW** file formats, and **EXIF** parsing.
- **Video support**. Many common video formats are supported. Videos will automatically be optimized for web.
- **Face recognition**. Faces will automatically be detected in photos, and photos of the same person will be grouped together.
- **Performant**. Thumbnails are automatically generated and photos first load when they are visible on the screen. In full screen, thumbnails are displayed until the high-resolution image has been fully loaded.
- **Secure**. All media resources are protected with a cookie-token, all passwords are properly hashed, and the API uses a strict [CORS policy](https://developer.mozilla.org/en-US/docs/Web/HTTP/CORS).

## Supported platforms

- [Docker](https://hub.docker.com/r/kkoval/photoview/) - recommended and preferred
- Debian, Ubuntu and similar Linux distros
- Fedora Linux
- [Arch Linux Aur](https://aur.archlinux.org/packages/photoview)
- [Unraid](https://forums.unraid.net/topic/103028-support-photoview-corneliousjd-repo/)
- EmbassyOS: [announcement](https://start9labs.medium.com/new-service-photoview-72ee681b2ff0), [repo](https://github.com/Start9Labs/embassyos-photoview-wrapper)
- [YunoHost](https://github.com/YunoHost-Apps/photoview_ynh)

## Why yet another self-hosted photo gallery

There exists a lot of open-source self-hosted photo galleries already. Here are some, just to mention a few.

- [Piwigo](https://github.com/Piwigo/Piwigo)
- [LibrePhotos](https://github.com/LibrePhotos/librephotos)
- [Photoprism](https://github.com/photoprism/photoprism)
- [Lychee](https://github.com/LycheeOrg/Lychee)

So why another one?
I love taking photos, and I store all of them on my local fileserver.
This is great because I can organize my photos directly on the filesystem, so it's easy to move them or take backups. I want to be able to control where and how the photos are stored.

The problem is, however, that RAW images are extremely tedious to navigate from a fileserver, even over the local network.

My server holds a lot of old family pictures that I would like my family to have access to as well.
And some of the pictures I would like to easily be able to share with other people without the hassle of them having to make an account first.

Thus, I need a solution that can do the following:

- A scan-based approach that automatically organises my photos
- Support RAW and EXIF parsing
- Have support for multiple users and ways to share albums and photos also publicly
- Be straightforward and fast to use

All the photo galleries can do a lot of what I need, but no single one can do it all.

## Getting started — Setup with Docker

> This section describes how to get Photoview up and running on your server with Docker.
> Make sure you have Docker and docker-compose installed and running on your server.
> `make` should be installed as well if you'd like to use provided `Makefile`, which is optional (see step 4 for more details).
> `7zz` should be installed in case, you'd like to use it in scope of the backup scenario instead of the default .tar.xz format. Read the comment in the `Makefile`, located on top of the `backup` section for more details.

1. Download the content of the `docker-compose example` folder to the folder on your server, where you expect to host the Photoview internal data (database and cache files).
   
   Please note that this folder contains 2 versions of the docker-compose file:
   - `docker-compose.example.yml` - the fully-functional and recommended for the most cases config
   - `docker-compose.minimal.example.yml` - the minimal and simple config for those, who find the previous one too complex and difficult to understand and manage
   
   When downloading files, you need to choose only one of them.
2. Rename downloaded files and remove the `example` from their names (so, you need to have `.env`, `docker-compose.yml`, and `Makefile` files). If you choose the `docker-compose.minimal.example.yml` on previous step, make sure to rename it to the `docker-compose.yml`.
3. Open these files in a text editor and read them. Modify where needed according to the documentation comments to properly match your setup. There are comments of 2 types: those, starting with `##`, are explanations and examples, which should not be uncommented; those, starting with `#`, are optional or alternative configuration parts, which might be uncommented in certain circumstances, described in corresponding explanations. It is better to go through the files in the next order: `.env`, `docker-compose.yml`, and `Makefile`.
4. Make sure that your media library's root folder and all the files and subfolders are readable and searchable by other users: run the next command (or corresponding sequence of commands from the `Makefile`):
   
   ```bash
   make readable
   ```
   
   If command(s) return `Permission denied` error, run them under the user, owning corresponding files and folders. Alternatively, run them adding `sudo ` before the command: this will switch the execution context to `root` user and ask for the root password. You have to have permission to run `sudo` in the system.
<<<<<<< HEAD
   
=======

   If you don't want to give required permissions to `others` group for your files, alternatively, you can:

   - create a group on your host with GID=999 and make all the files and folders inside volumes of the `photoview` service being owned by this group; then set the appropriate permissions to the `group` section.
   - create on your host a group with GID=999 and a user in this group with UID=999; then change the ownership of all the files and folders inside volumes of the `photoview` service to this user; then set the appropriate permissions to the `user` section.

>>>>>>> f79d379e
   If you configured other mounts with media files from other locations on the host (like HOST_PHOTOVIEW_MEDIA_FAMILY or anything else), you need to run the same commands, as in the `Makefile` `readable` target, for each media root folder on your host manually: copy each command to your shell and replace the variable with the absolute path to an additional media root folder without the trailing `/`. Run both commands for each additional root folder.
5. In case, you don't have `make` installed in your system or don't want to use it for the Photoview management activities, you could use the same commands from the `Makefile` and run them in your shell directly, or create your own scripts. Make sure to apply or replace the variables from your `.env` first in this case. `Makefile` is provided just for your convenience and simplicity, but is optional.
6. Start the server by running the following command (or corresponding sequence of commands from the `Makefile`):

   ```bash
   make all
   ```

If the endpoint or the port hasn't been changed in the `docker-compose.yml` file, Photoview can now be accessed at http://localhost:8000

### Initial Setup

If everything is set up correctly, you should be presented with an initial setup wizard when accessing the website the first time.

![Initial setup](./screenshots/initial-setup.png)

Enter a new username and password.

For the photo path, enter the path inside the docker container where your photos are located.
This can be set from the `docker-compose.yml` file under `photoview` -> `volumes`.
The default location is `/photos`.

A new admin user will be created, with access to the photos located at the path provided under the initial setup.

The photos will have to be scanned before they show up, you can start a scan manually, by navigating to `Settings` and clicking on `Scan All`

## Advanced setup

I suggest securing the Photoview instance before exposing it outside your local network: even while it provides read-only access to your media gallery and has basic user authentication functionality, it is not enough to protect your private media from malicious actors on the Internet.

Possible ways of securing a self-hosted service might be (but not limited to):

1. Configure a **Firewall** on your local network's gateway and allow only the intended type of incoming traffic to pass.
2. Use **VPN** to provide external access to local services.
3. Setting up a **Reverse proxy** in front of the service and forwarding all the traffic through it, exposing HTTPS port with strong certificate and cipher suites to the Internet. This could be one of the next products or something else that you prefer:
   - [Traefic Proxy](https://doc.traefik.io/traefik/)
   - [NGinx Proxy Manager](https://nginxproxymanager.com/guide/)
   - [Cloudflare Gateway](https://www.cloudflare.com/zero-trust/products/gateway/)
4. Configure an external **Multi-Factor Authentication** service to manage authentication for your service (part of Cloudflare services, but you can choose anything else).
5. Configure **Web Application Firewall** to protect from common web exploits like SQL injection, cross-site scripting, and cross-site forgery requests (part of Cloudflare services, but you can choose anything else).
6. Use **Content Delivery Network** as an additional level of DDoS prevention: it can securely cache your media and let it be accessible from a wide list of servers on the Internet (part of Cloudflare services, but you can choose anything else).
7. Configure a **Rate Limit** of allowed number of requests from a user during specified time range to protect against DDoS attacks.
8. Set up an **Intrusion Detection/Prevention System** to monitor network traffic for suspicious activity and issue alerts when such activity is discovered.

Setting up and configuring of all these protections depends on and requires a lot of info about your local network and self-hosted services. Based on this info, the configuration flow and resulting services architecture might differ a lot between cases. That is why in the scope of this project, we can only provide you with this high-level list of possible ways of webservice protection. You'll need to investigate them, find the best combination and configuration for your case, and take responsibility to configure everything in the correct and consistent way. We cannot provide you support for such highly secured setups, as a lot of things might work differently because of security limitations.

## Set up development environment

### Local setup

1. Install a local mysql server, and make a new database
2. Rename `/api/example.env` to `.env` and update the `MYSQL_URL` field
3. Rename `/ui/example.env` to `.env`

### Start API server

Make sure [golang](https://golang.org/) is installed.

Some C libraries are needed to compile the API, see [go-face requirements](https://github.com/Kagami/go-face#requirements) for more details.
They can be installed as shown below:

```sh
# Ubuntu
sudo add-apt-repository ppa:strukturag/libheif
sudo add-apt-repository ppa:strukturag/libde265
sudo apt-get update
sudo apt-get install libdlib-dev libblas-dev libatlas-base-dev liblapack-dev libjpeg-turbo8-dev libheif-dev
# Debian
sudo apt-get install libdlib-dev libblas-dev libatlas-base-dev liblapack-dev libjpeg62-turbo-dev libheif-dev
# macOS
brew install dlib libheif

```

Then run the following commands:

```bash
cd ./api
go install
go run server.go
```

### Start UI server

Make sure [node](https://nodejs.org/en/) is installed.
In a new terminal window run the following commands:

```bash
cd ./ui
npm install
npm start
```

The site can now be accessed at [localhost:1234](http://localhost:1234).
And the graphql playground at [localhost:4001](http://localhost:4001)<|MERGE_RESOLUTION|>--- conflicted
+++ resolved
@@ -139,22 +139,18 @@
 2. Rename downloaded files and remove the `example` from their names (so, you need to have `.env`, `docker-compose.yml`, and `Makefile` files). If you choose the `docker-compose.minimal.example.yml` on previous step, make sure to rename it to the `docker-compose.yml`.
 3. Open these files in a text editor and read them. Modify where needed according to the documentation comments to properly match your setup. There are comments of 2 types: those, starting with `##`, are explanations and examples, which should not be uncommented; those, starting with `#`, are optional or alternative configuration parts, which might be uncommented in certain circumstances, described in corresponding explanations. It is better to go through the files in the next order: `.env`, `docker-compose.yml`, and `Makefile`.
 4. Make sure that your media library's root folder and all the files and subfolders are readable and searchable by other users: run the next command (or corresponding sequence of commands from the `Makefile`):
-   
+
    ```bash
    make readable
    ```
-   
+
    If command(s) return `Permission denied` error, run them under the user, owning corresponding files and folders. Alternatively, run them adding `sudo ` before the command: this will switch the execution context to `root` user and ask for the root password. You have to have permission to run `sudo` in the system.
-<<<<<<< HEAD
-   
-=======
 
    If you don't want to give required permissions to `others` group for your files, alternatively, you can:
 
    - create a group on your host with GID=999 and make all the files and folders inside volumes of the `photoview` service being owned by this group; then set the appropriate permissions to the `group` section.
    - create on your host a group with GID=999 and a user in this group with UID=999; then change the ownership of all the files and folders inside volumes of the `photoview` service to this user; then set the appropriate permissions to the `user` section.
 
->>>>>>> f79d379e
    If you configured other mounts with media files from other locations on the host (like HOST_PHOTOVIEW_MEDIA_FAMILY or anything else), you need to run the same commands, as in the `Makefile` `readable` target, for each media root folder on your host manually: copy each command to your shell and replace the variable with the absolute path to an additional media root folder without the trailing `/`. Run both commands for each additional root folder.
 5. In case, you don't have `make` installed in your system or don't want to use it for the Photoview management activities, you could use the same commands from the `Makefile` and run them in your shell directly, or create your own scripts. Make sure to apply or replace the variables from your `.env` first in this case. `Makefile` is provided just for your convenience and simplicity, but is optional.
 6. Start the server by running the following command (or corresponding sequence of commands from the `Makefile`):
