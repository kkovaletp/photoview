{
  "name": "photoview-ui",
  "version": "0.0.1",
  "repository": {
    "type": "git",
    "url": "https://github.com/kkovaletp/photoview.git",
    "directory": "ui"
  },
  "license": "GPL-3.0",
  "description": "UI app for Photoview",
  "scripts": {
    "start": "vite --host=0.0.0.0",
    "mon": "nodemon",
    "build": "vite build",
    "build:dev": "vite build --mode development --sourcemap --minify=false",
    "lint": "eslint ./src --max-warnings 0 --config .eslintrc.js",
<<<<<<< HEAD
    "lint:ci": "eslint ./src --config .eslintrc.js --no-color --fix-dry-run | tee eslint-report.txt; eslint ./src --config .eslintrc.js --no-color --format json > eslint-report.json",
=======
    "lint:ci": "eslint ./src --config .eslintrc.js --no-color --fix-dry-run > eslint-report.txt",
    "lint:staged": "lint-staged",
    "format:check": "prettier --check .",
>>>>>>> 42cd40e1
    "test": "vitest",
    "test:ci": "CI=true vitest --reporter=junit --reporter=verbose --run --coverage",
    "genSchemaTypes": "apollo client:codegen --target=typescript --globalTypesFile=src/__generated__/globalTypes.ts --passthroughCustomScalars && prettier --write */**/__generated__/*.ts",
    "extractTranslations": "i18next -c i18next-parser.config.js"
  },
  "dependencies": {
    "@apollo/client": "~3.14.0",
    "@babel/preset-typescript": "^7.27.1",
    "@dr.pogodin/react-helmet": "^3.0.4",
    "@headlessui/react": "^2.2.8",
    "@mapbox/mapbox-gl-language": "^1.0.0",
    "@types/geojson": "^7946.0.16",
    "@types/jest": "^30.0.0",
    "@types/mapbox-gl": "^3.4.0",
    "@types/react": "^19.1.13",
    "@types/react-dom": "^19.1.9",
    "@types/react-router-dom": "^5.3.3",
    "@types/styled-components": "^5.1.34",
    "@vitejs/plugin-react": "^1.3.2",
    "autoprefixer": "^10.4.21",
    "blurhash": "^2.0.5",
    "classnames": "^2.5.1",
    "connect-history-api-fallback": "^2.0.0",
    "copy-to-clipboard": "^3.3.3",
    "husky": "^9.1.7",
    "i18next": "25.5.2",
    "mapbox-gl": "~3.4.0",
    "postcss": "^8.5.6",
    "prettier": "^2.8.8",
    "react": "^19.1.1",
    "react-blurhash": "^0.3.0",
    "react-dom": "^19.1.1",
    "react-hook-form": "^7.63.0",
    "react-i18next": "15.7.3",
    "react-router-dom": "^6.3.0",
    "react-swipeable": "^7.0.2",
    "react-test-renderer": "^19.1.1",
    "styled-components": "^5.3.11",
    "tailwind-override": "^0.6.1",
    "tailwindcss": "npm:@tailwindcss/postcss7-compat@^2.2.17",
    "url-join": "^5.0.0",
<<<<<<< HEAD
    "vite": "^2.9.18",
    "vite-plugin-pwa": "^0.12.8",
    "vite-plugin-svgr": "^2.4.0",
    "workbox-core": "^7.3.0",
    "workbox-expiration": "^7.3.0",
    "workbox-precaching": "^7.3.0",
    "workbox-routing": "^7.3.0",
    "workbox-strategies": "^7.3.0"
=======
    "vite": "^2.9.13",
    "vite-plugin-svgr": "^2.2.0"
>>>>>>> 42cd40e1
  },
  "devDependencies": {
    "@testing-library/jest-dom": "^6.8.0",
    "@testing-library/react": "^16.3.0",
    "@testing-library/user-event": "^14.6.1",
    "@typescript-eslint/eslint-plugin": "8.44.1",
    "@typescript-eslint/parser": "8.44.1",
    "@vitest/coverage-v8": "^0.34.6",
    "@vitest/ui": "^0.34.7",
    "apollo": "2.34.0",
    "apollo-language-server": "1.26.9",
    "eslint": "^8.57.1",
    "eslint-config-prettier": "^10.1.8",
    "eslint-plugin-react": "^7.37.5",
    "eslint-plugin-react-hooks": "^5.2.0",
    "i18next-parser": "^9.3.0",
    "lint-staged": "^15.5.2",
    "nodemon": "^3.1.10",
    "ts-node": "^10.9.2",
    "typescript": "^5.9.2",
    "vitest": "^0.33.0"
  },
  "overrides": {
    "graphql": "^15.5.0"
  },
  "prettier": {
    "trailingComma": "es5",
    "tabWidth": 2,
    "semi": false,
    "singleQuote": true,
    "arrowParens": "avoid"
  },
  "lint-staged": {
    "*.{ts,tsx,js,json,css,md,graphql}": "prettier --write",
    "*.{js,ts,tsx}": "eslint --cache --fix --max-warnings 0"
  },
  "browserslist": {
    "production": [
      "defaults",
      "not ie 11",
      "not op_mini all"
    ],
    "development": [
      "last 1 chrome version",
      "last 1 firefox version",
      "last 1 safari version"
    ]
  }
}<|MERGE_RESOLUTION|>--- conflicted
+++ resolved
@@ -14,13 +14,9 @@
     "build": "vite build",
     "build:dev": "vite build --mode development --sourcemap --minify=false",
     "lint": "eslint ./src --max-warnings 0 --config .eslintrc.js",
-<<<<<<< HEAD
     "lint:ci": "eslint ./src --config .eslintrc.js --no-color --fix-dry-run | tee eslint-report.txt; eslint ./src --config .eslintrc.js --no-color --format json > eslint-report.json",
-=======
-    "lint:ci": "eslint ./src --config .eslintrc.js --no-color --fix-dry-run > eslint-report.txt",
     "lint:staged": "lint-staged",
     "format:check": "prettier --check .",
->>>>>>> 42cd40e1
     "test": "vitest",
     "test:ci": "CI=true vitest --reporter=junit --reporter=verbose --run --coverage",
     "genSchemaTypes": "apollo client:codegen --target=typescript --globalTypesFile=src/__generated__/globalTypes.ts --passthroughCustomScalars && prettier --write */**/__generated__/*.ts",
@@ -45,7 +41,6 @@
     "classnames": "^2.5.1",
     "connect-history-api-fallback": "^2.0.0",
     "copy-to-clipboard": "^3.3.3",
-    "husky": "^9.1.7",
     "i18next": "25.5.2",
     "mapbox-gl": "~3.4.0",
     "postcss": "^8.5.6",
@@ -62,7 +57,6 @@
     "tailwind-override": "^0.6.1",
     "tailwindcss": "npm:@tailwindcss/postcss7-compat@^2.2.17",
     "url-join": "^5.0.0",
-<<<<<<< HEAD
     "vite": "^2.9.18",
     "vite-plugin-pwa": "^0.12.8",
     "vite-plugin-svgr": "^2.4.0",
@@ -71,10 +65,6 @@
     "workbox-precaching": "^7.3.0",
     "workbox-routing": "^7.3.0",
     "workbox-strategies": "^7.3.0"
-=======
-    "vite": "^2.9.13",
-    "vite-plugin-svgr": "^2.2.0"
->>>>>>> 42cd40e1
   },
   "devDependencies": {
     "@testing-library/jest-dom": "^6.8.0",
