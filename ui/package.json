{
  "name": "photoview-ui",
  "version": "0.0.1",
  "repository": {
    "type": "git",
    "url": "https://github.com/kkovaletp/photoview.git",
    "directory": "ui"
  },
  "license": "GPL-3.0",
  "description": "UI app for Photoview",
  "scripts": {
    "start": "vite --host=0.0.0.0",
    "mon": "nodemon",
    "build": "vite build",
    "build:dev": "vite build --mode development --sourcemap --minify=false",
    "lint": "eslint ./src --max-warnings 0",
    "lint:ci": "eslint ./src --no-color --fix-dry-run | tee eslint-report.txt; eslint ./src --no-color --format json > eslint-report.json",
    "lint:staged": "lint-staged",
    "format:check": "prettier --check .",
    "test": "vitest",
    "test:ci": "CI=true vitest --reporter=junit --reporter=verbose --run --coverage",
    "genSchemaTypes": "apollo client:codegen --target=typescript --globalTypesFile=src/__generated__/globalTypes.ts --passthroughCustomScalars && prettier --write */**/__generated__/*.ts",
    "extractTranslations": "i18next -c i18next-parser.config.js"
  },
  "dependencies": {
    "@apollo/client": "~3.14.0",
    "@babel/preset-typescript": "^7.28.5",
    "@dr.pogodin/react-helmet": "^3.0.5",
    "@headlessui/react": "^2.2.9",
    "@mapbox/mapbox-gl-language": "^1.0.0",
    "@types/geojson": "^7946.0.16",
    "@types/luxon": "^3.7.1",
    "@types/mapbox-gl": "^3.4.0",
    "@types/react": "19.2.7",
    "@types/react-dom": "19.2.3",
    "@types/react-router-dom": "^5.3.3",
    "@types/styled-components": "^5.1.34",
    "@vitejs/plugin-react": "^1.3.2",
    "autoprefixer": "^10.4.22",
    "blurhash": "^2.0.5",
    "classnames": "^2.5.1",
    "connect-history-api-fallback": "^2.0.0",
    "copy-to-clipboard": "^3.3.3",
<<<<<<< HEAD
    "graphql-ws": "^5.16.2",
    "i18next": "25.6.3",
=======
    "i18next": "25.7.2",
>>>>>>> 6a82e01f
    "luxon": "^3.7.2",
    "mapbox-gl": "~3.4.0",
    "postcss": "^8.5.6",
    "prettier": "^2.8.8",
    "react": "19.2.3",
    "react-blurhash": "^0.3.0",
    "react-dom": "19.2.3",
    "react-hook-form": "^7.68.0",
    "react-i18next": "16.5.0",
    "react-router-dom": "^6.3.0",
    "react-swipeable": "^7.0.2",
    "react-test-renderer": "19.2.3",
    "styled-components": "^5.3.11",
    "tailwind-override": "^0.6.1",
    "tailwindcss": "^3.4.19",
    "url-join": "^5.0.0",
    "vite": "^2.9.18",
    "vite-plugin-pwa": "^0.12.8",
    "vite-plugin-svgr": "^2.4.0",
    "workbox-core": "7.4.0",
    "workbox-expiration": "7.4.0",
    "workbox-precaching": "7.4.0",
    "workbox-routing": "7.4.0",
    "workbox-strategies": "7.4.0"
  },
  "devDependencies": {
    "@testing-library/jest-dom": "^6.9.1",
    "@testing-library/react": "^16.3.0",
    "@testing-library/user-event": "^14.6.1",
    "@typescript-eslint/eslint-plugin": "8.49.0",
    "@typescript-eslint/parser": "8.49.0",
    "@vitest/coverage-v8": "^0.34.6",
    "@vitest/ui": "^0.34.7",
    "apollo": "2.34.0",
    "apollo-language-server": "1.26.9",
    "eslint": "^9.39.1",
    "eslint-config-prettier": "^10.1.8",
    "eslint-plugin-react": "^7.37.5",
    "eslint-plugin-react-hooks": "^7.0.1",
    "globals": "^16.5.0",
    "i18next-parser": "^9.3.0",
    "lint-staged": "^15.5.2",
    "nodemon": "^3.1.11",
    "ts-node": "^10.9.2",
    "typescript": "^5.9.3",
    "vitest": "^0.33.0"
  },
  "overrides": {
    "graphql": "^15.5.0"
  },
  "prettier": {
    "trailingComma": "es5",
    "tabWidth": 2,
    "semi": false,
    "singleQuote": true,
    "arrowParens": "avoid"
  },
  "lint-staged": {
    "*.{ts,tsx,js,json,css,md,graphql}": "prettier --write",
    "*.{js,ts,tsx}": "eslint --cache --fix --max-warnings 0"
  },
  "browserslist": {
    "production": [
      "defaults",
      "not ie 11",
      "not op_mini all"
    ],
    "development": [
      "last 1 chrome version",
      "last 1 firefox version",
      "last 1 safari version"
    ]
  }
}<|MERGE_RESOLUTION|>--- conflicted
+++ resolved
@@ -41,12 +41,8 @@
     "classnames": "^2.5.1",
     "connect-history-api-fallback": "^2.0.0",
     "copy-to-clipboard": "^3.3.3",
-<<<<<<< HEAD
     "graphql-ws": "^5.16.2",
-    "i18next": "25.6.3",
-=======
     "i18next": "25.7.2",
->>>>>>> 6a82e01f
     "luxon": "^3.7.2",
     "mapbox-gl": "~3.4.0",
     "postcss": "^8.5.6",
