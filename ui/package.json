{
  "name": "photoview-ui",
  "version": "0.0.1",
  "repository": {
    "type": "git",
    "url": "https://github.com/kkovaletp/photoview.git",
    "directory": "ui"
  },
  "license": "GPL-3.0",
  "description": "UI app for Photoview",
  "scripts": {
    "start": "vite --host=0.0.0.0",
    "mon": "nodemon",
    "build": "vite build",
    "lint": "eslint ./src --max-warnings 0 --config .eslintrc.js",
    "lint:ci": "eslint ./src --config .eslintrc.js --no-color --fix-dry-run | tee eslint-report.txt; eslint ./src --config .eslintrc.js --no-color --format json > eslint-report.json",
    "test": "vitest",
    "test:ci": "CI=true vitest --reporter=junit --reporter=verbose --run --coverage",
    "genSchemaTypes": "apollo client:codegen --target=typescript --globalTypesFile=src/__generated__/globalTypes.ts --passthroughCustomScalars && prettier --write */**/__generated__/*.ts",
    "extractTranslations": "i18next -c i18next-parser.config.js"
  },
  "dependencies": {
    "@apollo/client": "~3.14.0",
    "@babel/preset-typescript": "^7.27.1",
    "@dr.pogodin/react-helmet": "^3.0.2",
    "@headlessui/react": "^2.2.7",
    "@mapbox/mapbox-gl-language": "^1.0.0",
    "@types/geojson": "^7946.0.16",
    "@types/jest": "^30.0.0",
    "@types/mapbox-gl": "^3.4.0",
    "@types/react": "^19.1.12",
    "@types/react-dom": "^19.1.9",
    "@types/react-router-dom": "^5.3.3",
    "@types/styled-components": "^5.1.34",
    "@vitejs/plugin-react": "^1.3.2",
    "autoprefixer": "^10.4.21",
    "blurhash": "^2.0.5",
    "classnames": "^2.5.1",
    "connect-history-api-fallback": "^2.0.0",
    "copy-to-clipboard": "^3.3.3",
<<<<<<< HEAD
    "graphql-ws": "^5.16.2",
=======
    "husky": "^9.1.7",
>>>>>>> 776c4b9f
    "i18next": "25.4.2",
    "mapbox-gl": "~3.4.0",
    "postcss": "^8.5.6",
    "prettier": "^2.8.8",
    "react": "^19.1.1",
    "react-blurhash": "^0.3.0",
    "react-dom": "^19.1.1",
    "react-hook-form": "^7.62.0",
    "react-i18next": "15.7.3",
    "react-router-dom": "^6.3.0",
    "react-swipeable": "^7.0.2",
    "react-test-renderer": "^19.1.1",
    "styled-components": "^5.3.11",
    "tailwind-override": "^0.6.1",
    "tailwindcss": "npm:@tailwindcss/postcss7-compat@^2.2.17",
    "url-join": "^5.0.0",
    "vite": "^2.9.18",
    "vite-plugin-compression2": "^2.2.0",
    "vite-plugin-pwa": "^0.12.8",
    "vite-plugin-svgr": "^2.4.0",
    "workbox-core": "^7.3.0",
    "workbox-expiration": "^7.3.0",
    "workbox-precaching": "^7.3.0",
    "workbox-routing": "^7.3.0",
    "workbox-strategies": "^7.3.0"
  },
  "devDependencies": {
    "@testing-library/jest-dom": "^6.8.0",
    "@testing-library/react": "^16.3.0",
    "@testing-library/user-event": "^14.6.1",
    "@typescript-eslint/eslint-plugin": "8.41.0",
    "@typescript-eslint/parser": "8.41.0",
    "@vitest/coverage-v8": "^0.34.6",
    "@vitest/ui": "^0.34.7",
    "apollo": "2.34.0",
    "apollo-language-server": "1.26.9",
    "eslint": "^8.57.1",
    "eslint-config-prettier": "^10.1.8",
    "eslint-plugin-react": "^7.37.5",
    "eslint-plugin-react-hooks": "^5.2.0",
    "i18next-parser": "^9.3.0",
    "lint-staged": "^15.5.2",
    "nodemon": "^3.1.10",
    "ts-node": "^10.9.2",
    "typescript": "^5.9.2",
    "vitest": "^0.33.0"
  },
  "overrides": {
    "graphql": "^15.8.0"
  },
  "prettier": {
    "trailingComma": "es5",
    "tabWidth": 2,
    "semi": false,
    "singleQuote": true,
    "arrowParens": "avoid"
  },
  "lint-staged": {
    "*.{ts,tsx,js,json,css,md,graphql}": "prettier --write",
    "*.{js,ts,tsx}": "eslint --cache --fix --max-warnings 0"
  },
  "browserslist": {
    "production": [
      "defaults",
      "not ie 11",
      "not op_mini all"
    ],
    "development": [
      "last 1 chrome version",
      "last 1 firefox version",
      "last 1 safari version"
    ]
  }
}<|MERGE_RESOLUTION|>--- conflicted
+++ resolved
@@ -38,11 +38,6 @@
     "classnames": "^2.5.1",
     "connect-history-api-fallback": "^2.0.0",
     "copy-to-clipboard": "^3.3.3",
-<<<<<<< HEAD
-    "graphql-ws": "^5.16.2",
-=======
-    "husky": "^9.1.7",
->>>>>>> 776c4b9f
     "i18next": "25.4.2",
     "mapbox-gl": "~3.4.0",
     "postcss": "^8.5.6",
