{
  "name": "photoview-ui",
  "version": "0.0.1",
  "repository": {
    "type": "git",
    "url": "https://github.com/photoview/photoview.git",
    "directory": "ui"
  },
  "license": "GPL-3.0",
  "description": "UI app for Photoview",
  "scripts": {
    "start": "vite",
    "build": "vite build",
    "lint": "eslint ./src --max-warnings 0 --config .eslintrc.js",
    "test": "vitest",
    "test:ci": "CI=true vitest --reporter verbose --run --coverage",
    "genSchemaTypes": "apollo client:codegen --target=typescript --globalTypesFile=src/__generated__/globalTypes.ts --passthroughCustomScalars && prettier --write */**/__generated__/*.ts",
    "extractTranslations": "i18next -c i18next-parser.config.js",
    "prepare": "(cd .. && ./ui/node_modules/.bin/husky install)"
  },
  "dependencies": {
    "@apollo/client": "^3.6.9",
    "@babel/preset-typescript": "^7.18.6",
    "@headlessui/react": "^1.6.6",
    "@types/geojson": "^7946.0.8",
    "@types/jest": "^28.1.4",
    "@types/mapbox-gl": "^2.7.3",
    "@types/react": "^18.0.15",
    "@types/react-dom": "^18.0.6",
    "@types/react-helmet": "^6.1.5",
    "@types/react-router-dom": "^5.3.3",
    "@types/styled-components": "^5.1.25",
    "@types/url-join": "^4.0.1",
    "@vitejs/plugin-react": "^1.3.2",
    "autoprefixer": "^10.4.7",
    "blurhash": "^1.1.5",
    "classnames": "^2.3.1",
    "connect-history-api-fallback": "^2.0.0",
    "copy-to-clipboard": "^3.3.1",
    "i18next": "^21.8.13",
    "mapbox-gl": "^2.9.1",
    "postcss": "^8.4.14",
    "prettier": "^2.7.1",
    "react": "^18.2.0",
    "react-blurhash": "^0.1.3",
    "react-dom": "^18.2.0",
    "react-helmet": "^6.1.0",
    "react-hook-form": "^7.33.1",
    "react-i18next": "^11.18.0",
    "react-router-dom": "^6.3.0",
    "react-scripts": "^5.0.1",
    "react-test-renderer": "^18.2.0",
    "styled-components": "^5.3.5",
    "subscriptions-transport-ws": "^0.11.0",
    "tailwind-override": "^0.6.1",
    "tailwindcss": "npm:@tailwindcss/postcss7-compat@^2.2.17",
<<<<<<< HEAD
    "typescript": "^4.5.5",
	"react-swipeable": "^6.1.0",
    "url-join": "^4.0.1"
  },
  "scripts": {
    "start": "BROWSER=none PORT=1234 craco start",
    "build": "craco build",
    "test": "npm run lint && npm run jest -- --watchAll=false",
    "test:ci": "npm run lint && npm run jest:ci",
    "lint": "npm run lint:types & npm run lint:eslint",
    "lint:eslint": "eslint ./src --max-warnings 0 --cache --config .eslintrc.js",
    "lint:types": "tsc --noemit",
    "jest": "craco test --setupFilesAfterEnv ./testing/setupTests.ts",
    "jest:ci": "CI=true craco test --setupFilesAfterEnv ./testing/setupTests.ts --verbose --ci --coverage",
    "genSchemaTypes": "apollo client:codegen --target=typescript --globalTypesFile=src/__generated__/globalTypes.ts && prettier --write */**/__generated__/*.ts",
    "extractTranslations": "i18next -c i18next-parser.config.js",
    "prepare": "(cd .. && npx husky install)"
=======
    "typescript": "^4.7.4",
    "url-join": "^5.0.0",
    "vite": "^2.9.13",
    "vite-plugin-svgr": "^2.2.0"
>>>>>>> 5c1bbf90
  },
  "devDependencies": {
    "@testing-library/jest-dom": "^5.16.4",
    "@testing-library/react": "^13.3.0",
    "@testing-library/user-event": "^14.2.1",
    "@typescript-eslint/eslint-plugin": "^5.30.6",
    "@typescript-eslint/parser": "^5.30.6",
    "@vitest/ui": "^0.17.1",
    "apollo": "2.34.0",
    "apollo-language-server": "1.26.9",
    "c8": "^7.11.3",
    "eslint": "^8.19.0",
    "eslint-config-prettier": "^8.5.0",
    "husky": "^8.0.1",
    "i18next-parser": "^6.5.0",
    "lint-staged": "^13.0.3",
    "vitest": "^0.17.1"
  },
  "overrides": {
    "graphql": "^15.5.0"
  },
  "prettier": {
    "trailingComma": "es5",
    "tabWidth": 2,
    "semi": false,
    "singleQuote": true,
    "arrowParens": "avoid"
  },
  "lint-staged": {
    "*.{ts,tsx,js,json,css,md,graphql}": "prettier --write",
    "*.{js,ts,tsx}": "eslint --cache --fix --max-warnings 0"
  },
  "browserslist": {
    "production": [
      "defaults",
      "not ie 11",
      "not op_mini all"
    ],
    "development": [
      "last 1 chrome version",
      "last 1 firefox version",
      "last 1 safari version"
    ]
  }
}<|MERGE_RESOLUTION|>--- conflicted
+++ resolved
@@ -49,35 +49,16 @@
     "react-i18next": "^11.18.0",
     "react-router-dom": "^6.3.0",
     "react-scripts": "^5.0.1",
+    "react-swipeable": "^6.1.0",
     "react-test-renderer": "^18.2.0",
     "styled-components": "^5.3.5",
     "subscriptions-transport-ws": "^0.11.0",
     "tailwind-override": "^0.6.1",
     "tailwindcss": "npm:@tailwindcss/postcss7-compat@^2.2.17",
-<<<<<<< HEAD
-    "typescript": "^4.5.5",
-	"react-swipeable": "^6.1.0",
-    "url-join": "^4.0.1"
-  },
-  "scripts": {
-    "start": "BROWSER=none PORT=1234 craco start",
-    "build": "craco build",
-    "test": "npm run lint && npm run jest -- --watchAll=false",
-    "test:ci": "npm run lint && npm run jest:ci",
-    "lint": "npm run lint:types & npm run lint:eslint",
-    "lint:eslint": "eslint ./src --max-warnings 0 --cache --config .eslintrc.js",
-    "lint:types": "tsc --noemit",
-    "jest": "craco test --setupFilesAfterEnv ./testing/setupTests.ts",
-    "jest:ci": "CI=true craco test --setupFilesAfterEnv ./testing/setupTests.ts --verbose --ci --coverage",
-    "genSchemaTypes": "apollo client:codegen --target=typescript --globalTypesFile=src/__generated__/globalTypes.ts && prettier --write */**/__generated__/*.ts",
-    "extractTranslations": "i18next -c i18next-parser.config.js",
-    "prepare": "(cd .. && npx husky install)"
-=======
     "typescript": "^4.7.4",
     "url-join": "^5.0.0",
     "vite": "^2.9.13",
     "vite-plugin-svgr": "^2.2.0"
->>>>>>> 5c1bbf90
   },
   "devDependencies": {
     "@testing-library/jest-dom": "^5.16.4",
