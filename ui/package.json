--- conflicted
+++ resolved
@@ -12,11 +12,7 @@
     "start": "vite --host=0.0.0.0",
     "mon": "nodemon",
     "build": "vite build",
-<<<<<<< HEAD
-    "build:dev": "vite build --mode development",
-=======
     "build:dev": "vite build --mode development --sourcemap --minify=false",
->>>>>>> 2d0829e4
     "lint": "eslint ./src --max-warnings 0 --config .eslintrc.js",
     "lint:ci": "eslint ./src --config .eslintrc.js --no-color --fix-dry-run | tee eslint-report.txt; eslint ./src --config .eslintrc.js --no-color --format json > eslint-report.json",
     "lint:staged": "lint-staged",
@@ -46,12 +42,8 @@
     "classnames": "^2.5.1",
     "connect-history-api-fallback": "^2.0.0",
     "copy-to-clipboard": "^3.3.3",
-<<<<<<< HEAD
-    "i18next": "25.4.2",
-=======
     "i18next": "25.5.2",
     "luxon": "^3.7.2",
->>>>>>> 2d0829e4
     "mapbox-gl": "~3.4.0",
     "postcss": "^8.5.6",
     "prettier": "^2.8.8",
