--- conflicted
+++ resolved
@@ -70,17 +70,10 @@
       exif.exposure = `1/${Math.round(1 / exif.exposure)}`
     }
 
-<<<<<<< HEAD
-    const coordinates = media.exif.coordinates
-    if (!isNil(coordinates)) {
-      exif.coordinates = `${Math.round(coordinates.latitude * 1000000) / 1000000
-        }, ${Math.round(coordinates.longitude * 1000000) / 1000000}`
-=======
     const coords = media.exif.coordinates
     if (!isNil(coords)) {
       exif.coordinates =
         `${Math.round(coords.latitude * 1000000) / 1000000}, ${Math.round(coords.longitude * 1000000) / 1000000}`
->>>>>>> f1cf9d5b
     }
 
     const exposurePrograms = exposureProgramsLookup(t)
