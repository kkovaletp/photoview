--- conflicted
+++ resolved
@@ -58,10 +58,6 @@
     debouncedFetch.current = debounce((...args: unknown[]) => {
       const query = args[0]
       if (typeof query !== 'string') return
-<<<<<<< HEAD
-
-=======
->>>>>>> 757f46b9
       fetchSearches({ variables: { query } })
       setFetched(true)
       setExpanded(true)
@@ -375,16 +371,11 @@
   setSelected(): void
 }
 
-<<<<<<< HEAD
-const AlbumRow = ({ query, album, selected, setSelected }: AlbumRowArgs) => {
-  if (!album) return null;
-=======
 const AlbumRow = (props: AlbumRowArgs) => {
   if (!props.album) return null;
 
   // Only destructure the non-function properties
   const { query, album, selected } = props;
->>>>>>> 757f46b9
 
   return (
     <SearchRow
@@ -399,11 +390,7 @@
       }
       label={searchHighlighted(query, album.title)}
       selected={selected}
-<<<<<<< HEAD
-      setSelected={setSelected}
-=======
       setSelected={() => props.setSelected()} // Use props.setSelected directly
->>>>>>> 757f46b9
     />
   );
 }
