{
  "album_filter": {
    "only_favorites": "Mostrar apenas os favoritos",
    "sort": "Ordenar",
    "sort_by": "Ordenado por",
    "sort_direction": "Sentido da ordenação",
    "order_direction": {
<<<<<<< HEAD
      "ascending": "Crescente",
=======
      "ascending": "Ascendente",
>>>>>>> 98f49c40
      "descending": "Decrescente"
    },
    "sorting_options": {
      "date_imported": "Data de importação",
      "date_shot": "Data da foto",
      "title": "Título",
      "type": "Tipo"
    }
  },
  "general": {
    "action": {
      "add": "Adicionar",
      "cancel": "Cancelar",
      "remove": "Remover",
      "save": "Guardar"
    },
    "loading": {
      "album": "Carregar Álbum",
      "default": "Carregar...",
      "page": "A carregar a página",
      "paginate": {
        "faces": "A carregar mais pessoas",
        "media": "A carregar mais mídia"
      },
      "shares": "A carregar partilhas..."
    }
  },
  "header": {
    "search": {
      "loading": "A carregar resultados...",
      "no_results": "Nenhum resultado encontrado",
      "placeholder": "Procurar",
      "result_type": {
        "albums": "Álbuns",
        "media": "Mídia"
      }
    }
  },
  "login_page": {
    "field": {
      "password": "Palavra-passe",
      "submit": "Entrar",
      "username": "Nome de utilizador"
    },
    "initial_setup": {
      "field": {
        "photo_path": {
          "label": "Caminho para fotos",
          "placeholder": "/caminho/para/fotos"
        },
        "submit": "Configurações Iniciais"
      },
      "title": "Configurações Iniciais"
    },
    "welcome": "Bem-vindo ao Photoview"
  },
  "meta": {
    "description": "Galeria de fotos simples e fácil de usar para servidores pessoais"
  },
  "people_page": {
    "action_label": {
      "change_label": "",
      "detach_images": "",
      "merge_face": "",
      "merge_people": "",
      "move_faces": ""
    },
    "face_group": {
      "label_placeholder": "Etiqueta",
      "unlabeled": "Sem etiqueta",
      "unlabeled_person": "Pessoa sem etiqueta"
    },
    "modal": {
      "action": {
        "merge": "Juntar",
        "next": ""
      },
      "detach_image_faces": {
        "action": {
          "detach": "Desanexar caras de imagem",
          "select_images": "Selecione imagens para desanexar"
        },
        "description": "Desanexe as imagens selecionadas deste grupo de caras e mova-as para um novo grupo",
        "title": "Desanexar caras de imagens"
      },
      "merge_face_groups": {
        "destination_description": "",
        "destination_table": {
          "title": "Selecione a cara de destino"
        },
        "sources_description": "",
        "sources_table": {
          "title": ""
        },
        "title": "Juntar grupos de cara"
      },
      "move_image_faces": {
        "description": "Mover as imagens selecionadas deste grupo de caras para outro grupo",
        "destination_face_group_table": {
          "move_action": "Mover caras de imagens",
          "title": "Selecione o grupo de caras destino"
        },
        "image_select_table": {
          "next_action": "Próxima",
          "title": "Selecionar imagens para mover"
        },
        "title": "Mover caras de imagens"
      }
    },
    "recognize_unlabeled_faces_button": "Reconhecer caras sem etiqueta",
    "tableselect_face_group": {
      "search_faces_placeholder": "Procurar caras..."
    },
    "tableselect_image_faces": {
      "search_images_placeholder": "Procurar imagens..."
    }
  },
  "photos_page": {
    "title": "Fotos"
  },
  "places_page": {
    "title": "Locais"
  },
  "routes": {
    "page_not_found": "Página não encontrada"
  },
  "settings": {
    "concurrent_workers": {
      "description": "Quantidade máxima de processos de procura que podem ser executados de uma vez só",
      "title": "Processos simultâneos para procura"
    },
    "logout": "Sair",
    "periodic_scanner": {
      "checkbox_label": "Ativar procura automática",
      "field": {
        "description": "Com que frequência a procura deve ser executada de forma automática para todos os utilizadores",
        "label": "Intervalo periódico para procura automática"
      },
      "interval_unit": {
        "days": "Dias",
        "hour": "Horas",
        "minutes": "Minutos",
        "months": "Meses",
        "seconds": "Segundos"
      },
      "title": "Procurar periodicamente"
    },
    "scanner": {
      "description": "Irá procurar todos os utilizadores para encontrar mídia nova ou atualizada",
      "scan_all_users": "Procurar todos os utilizadores",
      "title": "Procurar fotos dos utilizadores"
    },
    "user_preferences": {
      "change_language": {
        "description": "Alterar o idioma do website específico para este utilizador",
        "label": "Idioma do website"
      },
      "language_selector": {
        "placeholder": "Selecionar Idioma"
      },
      "theme": {
        "auto": {
          "label": ""
        },
        "dark": {
          "label": ""
        },
        "description": "",
        "light": {
          "label": ""
        },
        "title": ""
      },
      "title": "Preferências do utilizador"
    },
    "users": {
      "add_user": {
        "submit": "Adicionar utilizador"
      },
      "confirm_delete_user": {
        "action": "Apagar {{user}}",
<<<<<<< HEAD
        "description": "<0>Tem a certeza que pretende apagar <1></1>?</0><p>Esta ação não pode ser desfeita</p>",
=======
        "description": "<0>Tem a certeza de que pretende apagar <1></1>?</0><p>Esta ação não pode ser desfeita.</p>",
>>>>>>> 98f49c40
        "title": "Apagar utilizador"
      },
      "password_reset": {
        "description": "Mudar palavra-passe para <1>{{username}}</1>",
        "form": {
          "label": "Nova palavra-passe",
          "placeholder": "palavra-passe",
          "submit": "Mudar palavra-passe"
        },
        "title": "Mudar palavra-passe"
      },
      "table": {
        "column_names": {
          "action": "Ação",
          "capabilities": "Privilégios",
          "photo_path": "Caminho para as fotos",
          "username": "Nome do Utilizador"
        },
        "new_user": "Novo utilizador",
        "row": {
          "action": {
            "change_password": "Mudar palavra-passe",
            "delete": "Eliminar",
            "edit": "Editar",
            "scan": "Procurar"
          }
        }
      },
      "title": "Utilizadores"
    },
    "version_info": {
      "build_date_title": "Data da compilação",
      "title": "Versão do Photoview ",
      "version_title": "Versão Release"
    }
  },
  "share_page": {
    "media": {
      "title": "Mídia partilhada"
    },
    "protected_share": {
      "description": "Este partilha está protegida por senha.",
      "password_required_error": "Palavra-passe é obrigatória",
      "title": "Partilha protegida"
    },
    "share_not_found": "Partilha não encontrada",
    "share_not_found_description": "Talvez a partilha tenha expirado ou sido removida.",
    "wrong_password": "Palavra-passe errada, por favor tente novamente."
  },
  "sidebar": {
    "album": {
      "album_cover": "",
      "download": {
        "high-resolutions": {
          "description": "",
          "title": ""
        },
        "originals": {
          "description": "",
          "title": ""
        },
        "thumbnails": {
          "description": "",
          "title": ""
        },
        "web-videos": {
          "description": "",
          "title": ""
        }
      },
      "reset_cover": "",
      "set_cover": "",
      "title_placeholder": "Título do Álbum"
    },
    "download": {
      "filesize": {
        "byte_one": "",
        "byte_many": "",
        "byte_other": "",
        "giga_byte_one": "",
        "giga_byte_many": "",
        "giga_byte_other": "",
        "kilo_byte_one": "",
        "kilo_byte_many": "",
        "kilo_byte_other": "",
        "mega_byte_one": "",
        "mega_byte_many": "",
        "mega_byte_other": "",
        "tera_byte_one": "",
        "tera_byte_many": "",
        "tera_byte_other": ""
      },
      "table_columns": {
        "dimensions": "Dimensões",
        "file_size": "Tamanho",
        "file_type": "Tipo",
        "name": "Nome"
      },
      "title": "Descarregar"
    },
    "location": {
      "title": ""
    },
    "media": {
      "album_path": "",
      "exif": {
        "description": "",
        "exposure_program": {
          "action_program": "Programa de ação",
          "aperture_priority": "Prioridade da abertura",
          "bulb": "Lâmpada",
          "creative_program": "Programa criativo",
          "landscape_mode": "Modo paisagem",
          "manual": "Manual",
          "normal_program": "Programa Normal",
          "not_defined": "Não definido",
          "portrait_mode": "Modo Retrato",
          "shutter_priority": "Prioridade do obturador"
        },
        "flash": {
          "auto": "Auto",
          "did_not_fire": "Não disparou",
          "fired": "Disparou",
          "no_flash": "Sem Flash",
          "no_flash_function": "Sem função de flash",
          "off": "Desligado",
          "on": "Ligado",
          "red_eye_reduction": "Redução de olhos vermelhos",
          "return_detected": "Retorno detetado",
          "return_not_detected": "Retorno não detetado"
        },
        "name": {
          "aperture": "Abertura",
          "camera": "Câmera",
          "coordinates": "",
          "date_shot": "Data da foto",
          "exposure": "Exposição",
          "exposure_program": "Programa",
          "flash": "Flash",
          "focal_length": "Distância Focal",
          "iso": "ISO",
          "lens": "Lente",
          "maker": "Fabricante"
        }
      }
    },
    "people": {
      "action_label": {
        "detach_image": "",
        "merge_face": "",
        "move_face": ""
      },
      "confirm_image_detach": "",
      "title": ""
    },
    "sharing": {
      "add_share": "Adicionar partilha",
      "copy_link": "Copiar link",
      "delete": "Eliminar",
      "more": "Mais",
      "no_shares_found": "Não foram encontradas partilhas",
      "public_link": "Link público",
      "title": "Opções de partilha"
    }
  },
  "sidemenu": {
    "albums": "Álbuns",
    "people": "Pessoas",
    "photos": "Fotos",
    "places": "Locais",
    "settings": "Configurações"
  },
  "timeline_filter": {
    "date": {
      "dropdown_all": "",
      "dropdown_year": "",
      "label": ""
    }
  },
  "title": {
    "loading_album": "Carregar Álbum",
    "login": "Login",
    "people": "Pessoas",
    "settings": "Configurações"
  }
}<|MERGE_RESOLUTION|>--- conflicted
+++ resolved
@@ -5,11 +5,7 @@
     "sort_by": "Ordenado por",
     "sort_direction": "Sentido da ordenação",
     "order_direction": {
-<<<<<<< HEAD
-      "ascending": "Crescente",
-=======
       "ascending": "Ascendente",
->>>>>>> 98f49c40
       "descending": "Decrescente"
     },
     "sorting_options": {
@@ -191,11 +187,7 @@
       },
       "confirm_delete_user": {
         "action": "Apagar {{user}}",
-<<<<<<< HEAD
-        "description": "<0>Tem a certeza que pretende apagar <1></1>?</0><p>Esta ação não pode ser desfeita</p>",
-=======
         "description": "<0>Tem a certeza de que pretende apagar <1></1>?</0><p>Esta ação não pode ser desfeita.</p>",
->>>>>>> 98f49c40
         "title": "Apagar utilizador"
       },
       "password_reset": {
