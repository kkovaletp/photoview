--- conflicted
+++ resolved
@@ -42,14 +42,9 @@
           <Route path="/initialSetup" component={InitialSetupPage} />
           <Route path="/share" component={SharePage} />
           <AuthorizedRoute exact path="/albums" component={AlbumsPage} />
-<<<<<<< HEAD
-          <AuthorizedRoute path="/album/:id" component={AlbumPage} />
-          <AuthorizedRoute path="/photos" component={PhotosPage} />
-          <AuthorizedRoute path="/places" component={PlacesPage} />
-=======
           <AuthorizedRoute path="/album/:id/:subPage?" component={AlbumPage} />
           <AuthorizedRoute path="/photos/:subPage?" component={PhotosPage} />
->>>>>>> a0ee6666
+          <AuthorizedRoute path="/places" component={PlacesPage} />
           <AuthorizedRoute admin path="/settings" component={SettingsPage} />
           <Route path="/" exact render={() => <Redirect to="/photos" />} />
           <Route render={() => <div>Page not found</div>} />
